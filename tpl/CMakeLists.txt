# Build quinoa third-party Libraries

cmake_minimum_required(VERSION 3.1.0 FATAL_ERROR)

project(TPL C CXX Fortran)
include(ExternalProject)

# Quinoa cmake modules directory
list(APPEND CMAKE_MODULE_PATH "${CMAKE_CURRENT_SOURCE_DIR}/../cmake")

# Disallow in-source builds
include(DisallowInSourceBuilds)
disallow_in_source_builds()

# Find MPI and get its underlying compilers
# The get_mpi_compilers cmake function uses the built-in CMake functionality to
# find the MPI wrappers and based on the wrappers detects the underyling
# compilers.
include(MPICompilers)
get_mpi_compilers()

include(ProcessorCount)
ProcessorCount(PROCESSOR_COUNT)
if(PROCESSOR_COUNT EQUAL 0)     # if ncpus could not be determined, assign 1
  set(PROCESSOR_COUNT "1")
endif()
message(STATUS "Found ${PROCESSOR_COUNT} PEs")

# Set compiler id
string(TOLOWER "${CMAKE_CXX_COMPILER_ID}" COMP)

# Set install directory based on compiler ID if was not given on command line
if(CMAKE_INSTALL_PREFIX_INITIALIZED_TO_DEFAULT)
  set(CMAKE_INSTALL_PREFIX "${PROJECT_SOURCE_DIR}/install/${COMP}" CACHE STRING
      "Third-party install prefix." FORCE)
  message(STATUS "CMAKE_INSTALL_PREFIX not specified, setting to '${PROJECT_SOURCE_DIR}/install/${COMP}'")
else()
  message(STATUS "CMAKE_INSTALL_PREFIX: " ${CMAKE_INSTALL_PREFIX})
endif()

# Convert system name to lower case
string(TOLOWER ${CMAKE_SYSTEM_NAME} SYSTEM_NAME)

# Set Charm++ build architecture
set(CHARM_ARCHITECTURE "mpi-${SYSTEM_NAME}-x86_64")
message(STATUS "Charm++ architecture: ${CHARM_ARCHITECTURE}")

# Set Charm++ compiler: let the Charm++ build decide on MacOS, otherwise use mpi
if(${CMAKE_SYSTEM_NAME} MATCHES "Darwin")
  set(CHARM_COMPILER "")
else()
  set(CHARM_COMPILER "mpicxx")
endif()

# Compilers
# =========
# There are three sets of compilers, given by the following CMake variables:
#
# 1. The underlying compiler suite
#
#    UNDERLYING_C_COMPILER
#    UNDERLYING_CXX_COMPILER
#    UNDERLYING_Fortran_COMPILER
#
# 2. The MPI wrappers (of the underlying compilers)
#
#    MPI_C_COMPILER
#    MPI_CXX_COMPILER
#    MPI_Fortran_COMPILER
#
# 3. The Charm++ wrapper (of the MPI wrappers or around the underlying
#    compilers, depending on CHARM_COMPILER), the compiler used to build Charm++
#
#    CHARM_COMPILER

# Include function that allows to set standard C++ library
include(libstdcxx)

# Compiler-specific settings
if ("${CMAKE_CXX_COMPILER_ID}" STREQUAL "Clang")  # clang-specific settings

  # Offer switch between libc++ and libstdc++, using libc++ as default
  if (libc++_FOUND)
    set_libstdcpp_vs_libcpp(CXXFLAGS "libc++")
  endif()

  # Don't error out on functions not returning anything even when supposed to,
  # required only by TestU01 
  set(CFLAGS "${CFLAGS} -Wno-error=return-type")

elseif ("${CMAKE_CXX_COMPILER_ID}" STREQUAL "GNU")  # gcc-specific settings

  # Gnu will use libstdc++ by default. We do not offer libc++.

elseif ("${CMAKE_CXX_COMPILER_ID}" STREQUAL "Intel")  # intel-specific settings

  # Offer switch between libc++ and libstdc++, using libc++ as default
  if (libc++_FOUND)
    set_libstdcpp_vs_libcpp(CXXFLAGS "libc++")
  endif()

  # Specify the name of the g++ compiler that should be used to set up the
  # environment. This is necessary if a newer g++ is installed system-wide with
  # its libstdc++ and headers and the intel compiler does not yet compile those
  # newer headers.
  set(CXXFLAGS "${CXXFLAGS} -gxx-name=g++-4.9")

elseif ("${CMAKE_CXX_COMPILER_ID}" STREQUAL "PGI")  # pgi-specific settings

  # Some configure scripts don't like pgi's preprocessor so use gnu's
  set(PGCPP "CPP=cpp")

endif()

# Set CMAKE_BUILD_TYPE
include(BuildType)

# Set BUILD_SHARED_LIBS
include(BuildShared)

# Get compiler flags (CFLAGS, CXXFLAGS, FFLAGS) independent of CMAKE_BUILD_TYPE
# and echo flags that will be passed to all TPL builds
include(get_compiler_flags)
get_compiler_flags()

# Attempt to find some TPLs on the system (some others we always build)

# Detect HDF5, exclude if found, copy if not
set(HDF5_PREFER_PARALLEL true)
if(NOT NO_SYSTEM_HDF5)
  if(NOT BUILD_SHARED_LIBS)
    set(HDF5_USE_STATIC_LIBRARIES true)
  endif()
  find_package(HDF5 COMPONENTS HL)
endif()
if(HDF5_FOUND AND HDF5_IS_PARALLEL)
  set(hdf5 "")
  set(hdf5_include_dirs_flags "${HDF5_INCLUDE_DIRS}")
  string(REGEX REPLACE "([^;]+)" "-I\\1" hdf5_include_dirs_flags
         "${hdf5_include_dirs_flags}")
  set(hdf5_library_dirs_flags "${HDF5_LIBRARY_DIRS}")
  string(REGEX REPLACE "([^;]+)" "-L\\1" hdf5_library_dirs_flags
        "${hdf5_library_dirs_flags}")
  set(hdf5_library_dirs "${HDF5_LIBRARY_DIRS}")
else()
  message(STATUS "HDF5 either not found or not parallel: will build")
  set(hdf5 "hdf5")
  set(hdf5_include_dirs_flags "-I${CMAKE_INSTALL_PREFIX}/include")
  set(hdf5_library_dirs_flags "-L${CMAKE_INSTALL_PREFIX}/lib")
  set(hdf5_library_dirs "${CMAKE_INSTALL_PREFIX}/lib")
endif()

# Detect NetCDF, exclude if found, build if not
if(NOT NO_SYSTEM_NETCDF)
  find_package(NetCDF)
endif()
if(NETCDF_FOUND)
  set(netcdf "")
  set(netcdf_include_dirs "${NETCDF_INCLUDES}")
  set(netcdf_library_dirs "${NETCDF_LIBRARY_DIRS}")
else()
  set(netcdf "netcdf")
  set(netcdf_include_dirs "${CMAKE_INSTALL_PREFIX}/include")
  set(netcdf_library_dirs "${CMAKE_INSTALL_PREFIX}/lib")
endif()

# Detect Boost, exclude if found, copy if not
if(NOT NO_SYSTEM_BOOST)
  if(NOT BUILD_SHARED_LIBS)
    set(Boost_USE_STATIC_LIBS true)
  endif()
  find_package(Boost)
endif()
if(Boost_FOUND)
  set(boost "")
else()
  set(boost "boost")
endif()

# Detect PStreams, exclude if found, build if not
if(NOT NO_SYSTEM_PSTREAMS)
  find_package(PStreams)
endif()
if(PSTREAMS_FOUND)
  set(pstreams "")
else()
  set(pstreams "pstreams")
endif()

# Detect Hypre, exclude if found, build if not
if(NOT NO_SYSTEM_HYPRE)
  find_package(Hypre)
endif()
if(HYPRE_FOUND)
  set(hypre "")
else()
  set(hypre "hypre")
endif()

# Detect pugixml, exclude if found, build if not
if(NOT NO_SYSTEM_PUGIXML)
  find_package(pugixml)
endif()
if(PUGIXML_FOUND)
  set(pugixml "")
else()
  set(pugixml "pugixml")
endif()

# Detect lapack, exclude if found, build if not
<<<<<<< HEAD
set(lapack "lapack")
find_package(MKL)     # Prefer MKL if found
if(MKL_FOUND)
  set(lapack "")
else()
  if(NOT NO_SYSTEM_LAPACK)
    find_package(LAPACKE)
    if(LAPACKE_FOUND)
      set(lapack "")
    endif()
  endif()
=======
if(NOT NO_SYSTEM_LAPACK)
  find_package(LAPACK)
endif()
if(LAPACK_FOUND)
  set(lapack "")
else()
  set(lapack "lapack")
>>>>>>> b315bb53
endif()

# Output TPLs to be built
message(STATUS "Will build: charm trilinos pegtl tut cartesian_product rngsse2 testu01 ${hdf5} ${netcdf} ${boost} ${pstreams} ${hypre} ${pugixml} ${lapack}")

# Define fine-grained targets
set_property(DIRECTORY PROPERTY EP_STEP_TARGETS
             download patch configure build install test)

#### Charm++ ###################################################################
# http://charm.cs.illinois.edu
if(BUILD_SHARED_LIBS)
  set(CHARM_SHARED "--build-shared")
endif()
# Enable "--with-production" for Charm++ build for Release builds
if(CMAKE_BUILD_TYPE MATCHES "Rel")      # Release | RelWithDebInfo | MinSizeRel
  set(CHARM_RELEASE_BUILD "--with-production")
endif()
ExternalProject_Add(
  charm
  PREFIX charm
  # Move unpacked tarball to install dir and build there
  CONFIGURE_COMMAND ${CMAKE_COMMAND} -E copy_directory
                    ${PROJECT_SOURCE_DIR}/src/charm
                    ${CMAKE_INSTALL_PREFIX}/charm
  # Build in install dir and leave stuff there - no install step
  BINARY_DIR ${CMAKE_INSTALL_PREFIX}/charm
  # Build Charm++
  BUILD_COMMAND ${CMAKE_INSTALL_PREFIX}/charm/build
                charm++
                ${CHARM_ARCHITECTURE}
                ${CHARM_COMPILER}
                ${CHARM_SHARED}
                ${CHARM_RELEASE_BUILD}
                -j${PROCESSOR_COUNT}
                ${CXXFLAGS}
  DOWNLOAD_COMMAND ""
  INSTALL_COMMAND ""
  LOG_CONFIGURE 1
  LOG_BUILD 1
)

#### HDF5 ######################################################################
# http://www.hdfgroup.org/HDF5
if (hdf5)
  if(BUILD_SHARED_LIBS)
    set(HDF5_SHARED "--enable-shared")
  else()
    set(HDF5_SHARED "--disable-shared;--enable-static;--with-pic")
  endif()
  ExternalProject_Add(
    hdf5
    PREFIX hdf5
    DOWNLOAD_COMMAND ${CMAKE_COMMAND} -E copy_directory
                     ${PROJECT_SOURCE_DIR}/src/hdf5
                     ${PROJECT_BINARY_DIR}/hdf5
    CONFIGURE_COMMAND ${PROJECT_BINARY_DIR}/hdf5/configure
                      CC=${MPI_C_COMPILER}
                      CFLAGS=${CFLAGS}
                      ${PGCPP}
                      --enable-parallel
                      ${HDF5_SHARED}
                      --prefix=${CMAKE_INSTALL_PREFIX}
    BUILD_IN_SOURCE 1
    LOG_DOWNLOAD 1
    LOG_CONFIGURE 1
    LOG_BUILD 1
    LOG_INSTALL 1
  )
endif()

#### NETCDF ####################################################################
## http://www.unidata.ucar.edu/downloads/netcdf/index.jsp
if (netcdf)
  if(BUILD_SHARED_LIBS)
    set(NETCDF_SHARED "--enable-shared")
  else()
    set(NETCDF_SHARED "--enable-static;--with-pic")
  endif()
  ExternalProject_Add(
    netcdf
    DEPENDS ${hdf5}
    PREFIX netcdf
    DOWNLOAD_COMMAND ${CMAKE_COMMAND} -E copy_directory
                     ${PROJECT_SOURCE_DIR}/src/netcdf
                     ${PROJECT_BINARY_DIR}/netcdf
    CONFIGURE_COMMAND ${PROJECT_BINARY_DIR}/netcdf/configure
                      CC=${MPI_C_COMPILER}
                      CFLAGS=${CFLAGS}
                      ${PGCPP}
                      CPPFLAGS=${hdf5_include_dirs_flags}
                      LDFLAGS=${hdf5_library_dirs_flags}
                      --enable-netcdf4
                      --disable-examples
                      --disable-fsync
                      --disable-dap
                      --disable-cdmremote
                      ${NETCDF_SHARED}
                      --prefix=${CMAKE_INSTALL_PREFIX}
    BUILD_IN_SOURCE 1
    LOG_DOWNLOAD 1
    LOG_CONFIGURE 1
    LOG_BUILD 1
    LOG_INSTALL 1
  )
endif()

##### Trilinos #################################################################
## http://trilinos.sandia.gov
if(BUILD_SHARED_LIBS)
  set(TRILINOS_SHARED "-DBUILD_SHARED_LIBS=ON")
else()
  set(TRILINOS_SHARED "-DBUILD_SHARED_LIBS=OFF;-DTPL_FIND_SHARED_LIBS:BOOL=OFF;-DTrilinos_LINK_SEARCH_START_STATIC:BOOL=ON")
  set(tr_hdf5 "-DTrilinos_EXTRA_LINK_FLAGS=-L${hdf5_library_dirs} -lhdf5_hl -lhdf5 -lz -lm -ldl")
endif()
ExternalProject_Add(
  trilinos
  DEPENDS ${hdf5} ${netcdf}
  PREFIX trilinos
  SOURCE_DIR ${PROJECT_SOURCE_DIR}/src/trilinos
  CMAKE_ARGS -D Trilinos_ENABLE_ALL_PACKAGES:BOOL=OFF
             -D TPL_ENABLE_MPI:BOOL=ON
             -D Trilinos_ENABLE_ALL_OPTIONAL_PACKAGES=OFF
             -D Trilinos_ENABLE_Zoltan2:BOOL=ON
             -D Zoltan2_ENABLE_Experimental:BOOL=ON
             -D Trilinos_ENABLE_SECONDARY_STABLE_CODE:BOOL=ON
             -D Trilinos_ENABLE_SEACASExodus:BOOL=ON
             -D Trilinos_ENABLE_SEACASNemesis:BOOL=ON
             -D Trilinos_ENABLE_SEACASExodiff:BOOL=ON
             -D Trilinos_ENABLE_Fortran=OFF
             -D Trilinos_ENABLE_DEBUG=OFF
             ${tr_hdf5}
             ${TRILINOS_SHARED}
             -D TPL_ENABLE_Netcdf:BOOL=ON
             -D Netcdf_LIBRARY_DIRS:PATH=${netcdf_library_dirs}
             -D TPL_Netcdf_INCLUDE_DIRS:PATH=${netcdf_include_dirs}
             -D CMAKE_INSTALL_RPATH:PATH=${CMAKE_INSTALL_PREFIX}/lib
             -D CMAKE_BUILD_TYPE:STRING=${CMAKE_BUILD_TYPE}
             -D CMAKE_C_COMPILER:PATH=${MPI_C_COMPILER}
             -D CMAKE_CXX_COMPILER:PATH=${MPI_CXX_COMPILER}
             -D CMAKE_C_FLAGS:STRING=${CFLAGS}
             -D CMAKE_CXX_FLAGS:STRING=${CXXFLAGS}
             -D CMAKE_INSTALL_PREFIX:PATH=${CMAKE_INSTALL_PREFIX}
  DOWNLOAD_COMMAND ""
  LOG_CONFIGURE 1
  LOG_BUILD 1
  LOG_INSTALL 1
)

#### PEGTL (Parsing Expression Grammar Template Library) #######################
# https://code.google.com/p/pegtl/wiki/PEGTL0
# Header only
ExternalProject_Add(
  pegtl
  PREFIX pegtl
  # Header-only, copy include dir over
  CONFIGURE_COMMAND ${CMAKE_COMMAND} -E copy_directory
                    ${PROJECT_SOURCE_DIR}/src/pegtl/include
                    ${CMAKE_INSTALL_PREFIX}/include/pegtl
  CONFIGURE_COMMAND ""
  BUILD_COMMAND ""
  INSTALL_COMMAND ""
  DOWNLOAD_COMMAND ""
)

#### TUT (Template Unit Test Framework) ########################################
# http://tut-framework.sourceforge.net
# Header only
ExternalProject_Add(
  tut
  PREFIX tut
  # Header-only, copy include dir over
  CONFIGURE_COMMAND ${CMAKE_COMMAND} -E copy_directory
                    ${PROJECT_SOURCE_DIR}/src/tut/include
                    ${CMAKE_INSTALL_PREFIX}/include/tut
  CONFIGURE_COMMAND ""
  BUILD_COMMAND ""
  INSTALL_COMMAND ""
  DOWNLOAD_COMMAND ""
)

#### Boost.MPL extension: cartesian product ###################################
# http://www.organicvectory.com/index.php?option=com_content&view=article&id=75:boostmplcartesianproduct&catid=42:boost&Itemid=78
# Header only
ExternalProject_Add(
  cartesian_product
  PREFIX cartesian_product
  # Header-only, copy include dir over
  CONFIGURE_COMMAND ${CMAKE_COMMAND} -E copy_directory
                    ${PROJECT_SOURCE_DIR}/src/cartesian_product/boost/mpl
                    ${CMAKE_INSTALL_PREFIX}/include/boost/mpl
  CONFIGURE_COMMAND ""
  BUILD_COMMAND ""
  INSTALL_COMMAND ""
  DOWNLOAD_COMMAND ""
)

#### RNGSSELib2 ################################################################
# http://cpc.cs.qub.ac.uk/summaries/AEIT_v2_0.html
# No need for MPI, use underlying compilers
ExternalProject_Add(
  rngsse2
  PREFIX rngsse2
  SOURCE_DIR ${PROJECT_SOURCE_DIR}/src/rngsse2
  CMAKE_ARGS -D CMAKE_BUILD_TYPE:STRING=${CMAKE_BUILD_TYPE}
             -D BUILD_SHARED_LIBS=${BUILD_SHARED_LIBS}
             -D CMAKE_CXX_COMPILER:PATH=${UNDERLYING_CXX_COMPILER}
             -D CMAKE_CXX_FLAGS:STRING=${CXXFLAGS}
             -D CMAKE_INSTALL_PREFIX:PATH=${CMAKE_INSTALL_PREFIX}
  DOWNLOAD_COMMAND ""
  LOG_CONFIGURE 1
  LOG_BUILD 1
  LOG_INSTALL 1
)

#### TestU01 ##################################################################
# http://www.iro.umontreal.ca/~simardr/testu01/tu01.html
# No need for MPI, use underlying compilers
ExternalProject_Add(
  testu01
  PREFIX testu01
  SOURCE_DIR ${PROJECT_SOURCE_DIR}/src/testu01
  CMAKE_ARGS -D CMAKE_BUILD_TYPE:STRING=${CMAKE_BUILD_TYPE}
             -D BUILD_SHARED_LIBS=${BUILD_SHARED_LIBS}
             -D CMAKE_C_COMPILER:PATH=${UNDERLYING_C_COMPILER}
             -D CMAKE_C_FLAGS:STRING=${CFLAGS}
             -D CMAKE_INSTALL_PREFIX:PATH=${CMAKE_INSTALL_PREFIX}
  DOWNLOAD_COMMAND ""
  LOG_DOWNLOAD 1
  LOG_CONFIGURE 1
  LOG_BUILD 1
  LOG_INSTALL 1
)

#### Boost ####################################################################
# http://www.boost.org
# Header only, only if not found
if (boost)
  ExternalProject_Add(
    boost
    PREFIX boost
    # Header-only, copy include dir over
    CONFIGURE_COMMAND ${CMAKE_COMMAND} -E copy_directory
                      ${PROJECT_SOURCE_DIR}/src/boost
                      ${CMAKE_INSTALL_PREFIX}/include/
    CONFIGURE_COMMAND ""
    BUILD_COMMAND ""
    INSTALL_COMMAND ""
    DOWNLOAD_COMMAND ""
  )
endif()

#### Pstreams (POSIX Process Control in C++) ###################################
# http://pstreams.sourceforge.net/
# Header only
if (pstreams)
  ExternalProject_Add(
    pstreams
    PREFIX pstreams
    CONFIGURE_COMMAND ${CMAKE_COMMAND} -E make_directory 
                      ${CMAKE_INSTALL_PREFIX}/include/pstreams
    BUILD_COMMAND ${CMAKE_COMMAND} -E copy
                  ${PROJECT_SOURCE_DIR}/src/pstreams/pstream.h
                  ${CMAKE_INSTALL_PREFIX}/include/pstreams
    INSTALL_COMMAND ""
    DOWNLOAD_COMMAND ""
  )
endif()

#### Hypre #####################################################################
# http://computation.llnl.gov/project/linear_solvers/software.php
if (hypre)
  ExternalProject_Add(
    hypre
    PREFIX hypre
    SOURCE_DIR ${PROJECT_SOURCE_DIR}/src/hypre/src
    CMAKE_ARGS -D CMAKE_BUILD_TYPE:STRING=${CMAKE_BUILD_TYPE}
               -D CMAKE_CXX_COMPILER:PATH=${UNDERLYING_CXX_COMPILER}
               -D CMAKE_CXX_FLAGS:STRING=${CXXFLAGS}
               -D HYPRE_SHARED:BOOL=${BUILD_SHARED_LIBS}
               -D HYPRE_INSTALL_PREFIX:PATH=${CMAKE_INSTALL_PREFIX}
    DOWNLOAD_COMMAND ""
    LOG_CONFIGURE 1
    LOG_BUILD 1
    LOG_INSTALL 1
  )
endif()

#### pugixml ###################################################################
# http://pugixml.org
if (pugixml)
  ExternalProject_Add(
    pugixml
    PREFIX pugixml
    SOURCE_DIR ${PROJECT_SOURCE_DIR}/src/pugixml/scripts
    CMAKE_ARGS -D CMAKE_BUILD_TYPE:STRING=${CMAKE_BUILD_TYPE}
               -D CMAKE_CXX_COMPILER:PATH=${UNDERLYING_CXX_COMPILER}
               -D CMAKE_CXX_FLAGS:STRING=${CXXFLAGS}
               -D CMAKE_INSTALL_PREFIX:PATH=${CMAKE_INSTALL_PREFIX}
               -D BUILD_SHARED_LIBS:BOOL=${BUILD_SHARED_LIBS}
    DOWNLOAD_COMMAND ""
    LOG_CONFIGURE 1
    LOG_BUILD 1
    LOG_INSTALL 1
  )
endif()

#### lapack ####################################################################
# http://www.netlib.org/lapack
if (lapack)
  ExternalProject_Add(
    lapack
    PREFIX lapack
    SOURCE_DIR ${PROJECT_SOURCE_DIR}/src/lapack
    CMAKE_ARGS -D CMAKE_BUILD_TYPE:STRING=${CMAKE_BUILD_TYPE}
               -D CMAKE_Fortran_COMPILER:PATH=${UNDERLYING_Fortran_COMPILER}
               -D CMAKE_Fortran_FLAGS:STRING=${FFLAGS}
               -D BUILD_TESTING:BOOL=OFF
               -D BUILD_SHARED_LIBS:BOOL=${BUILD_SHARED_LIBS}
               -D LAPACKE:BOOL=ON
               -D USE_OPTIMIZED_BLAS:BOOL=ON
               -D USE_OPTIMIZED_LAPACK:BOOL=ON
               -D CMAKE_INSTALL_PREFIX:PATH=${CMAKE_INSTALL_PREFIX}
    DOWNLOAD_COMMAND ""
    LOG_CONFIGURE 1
    LOG_BUILD 1
    LOG_INSTALL 1
  )
endif()

#### lapack ####################################################################
# http://www.netlib.org/lapack
if (lapack)
  ExternalProject_Add(
    lapack
    PREFIX lapack
    SOURCE_DIR ${PROJECT_SOURCE_DIR}/src/lapack
    CMAKE_ARGS -D CMAKE_BUILD_TYPE:STRING=${CMAKE_BUILD_TYPE}
               -D CMAKE_Fortran_COMPILER:PATH=${UNDERLYING_Fortran_COMPILER}
               -D CMAKE_Fortran_FLAGS:STRING=${FFLAGS}
               -D BUILD_TESTING:BOOL=OFF
               -D BUILD_SHARED_LIBS:BOOL=ON
               -D LAPACKE:BOOL=ON
               -D USE_OPTIMIZED_BLAS:BOOL=ON
               -D USE_OPTIMIZED_LAPACK:BOOL=ON
               -D CMAKE_INSTALL_PREFIX:PATH=${CMAKE_INSTALL_PREFIX}
    DOWNLOAD_COMMAND ""
    LOG_CONFIGURE 1
    LOG_BUILD 1
    LOG_INSTALL 1
  )
endif()<|MERGE_RESOLUTION|>--- conflicted
+++ resolved
@@ -208,7 +208,6 @@
 endif()
 
 # Detect lapack, exclude if found, build if not
-<<<<<<< HEAD
 set(lapack "lapack")
 find_package(MKL)     # Prefer MKL if found
 if(MKL_FOUND)
@@ -220,15 +219,6 @@
       set(lapack "")
     endif()
   endif()
-=======
-if(NOT NO_SYSTEM_LAPACK)
-  find_package(LAPACK)
-endif()
-if(LAPACK_FOUND)
-  set(lapack "")
-else()
-  set(lapack "lapack")
->>>>>>> b315bb53
 endif()
 
 # Output TPLs to be built
