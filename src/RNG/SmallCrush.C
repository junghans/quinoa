//******************************************************************************
/*!
  \file      src/RNG/SmallCrush.C
  \author    J. Bakosi
<<<<<<< HEAD
  \date      Wed 27 Nov 2013 07:59:43 PM MST
=======
  \date      Fri 29 Nov 2013 06:52:00 PM MST
>>>>>>> 50a037c6
  \copyright Copyright 2005-2012, Jozsef Bakosi, All rights reserved.
  \brief     SmallCrush battery
  \details   SmallCrush battery
*/
//******************************************************************************

#include <iostream>

extern "C" {
  #include <unif01.h>
  #include <bbattery.h>
  #include <swrite.h>
}

#include <SmallCrush.h>
#include <MKLRNGWrappers.h>
#include <TestU01.h>

namespace rngtest {

extern std::unique_ptr< tk::RNG > g_rng;        //!< RNG used by TestU01
extern int g_tid;                               //!< Thread id used by TestU01

} // rngtest::

using rngtest::SmallCrush;

SmallCrush::SmallCrush(const Base& base) : TestU01Suite(base)
//******************************************************************************
//  Constructor
//! \author  J. Bakosi
//******************************************************************************
{
  // Instantiate RNGs
  ctr::RNGType r = m_base.control.get< ctr::selected, ctr::rng >()[0];
  if (r != ctr::RNGType::NO_RNG) {
    // Save name of random number generator
    quinoa::ctr::RNG rng;
    m_rngname = rng.name( r );
    // Instantiate random number generator
    g_rng = std::unique_ptr< tk::RNG >( m_base.rng[r]() );
  }

  // Create TestU01 external generator
  char* const rngname = const_cast<char*>( m_rngname.c_str() );
  m_gen = Gen01Ptr( unif01_CreateExternGen01( rngname, MKLRNGUniform ) );

  // Add statistical tests to battery
  addTests();
}

void
SmallCrush::addTests()
//******************************************************************************
// Add statistical tests to battery, count up total number of p-values
//! \author  J. Bakosi
//******************************************************************************
{
  m_pvals.push_back(
    add< TestU01< sres_Poisson,
                  sres_CreatePoisson,
                  sres_DeletePoisson,
                  BirthdaySpacings > >
       ( m_tests, m_gen, StatTest::Names({"Birthday Spacings"}) ) );
  

  m_pvals.push_back(
    add< TestU01< sknuth_Res2,
                  sknuth_CreateRes2,
                  sknuth_DeleteRes2,
                  Collision > >
       ( m_tests, m_gen, StatTest::Names({"Collision"}) ) );

  m_pvals.push_back(
    add< TestU01< sres_Chi2,
                  sres_CreateChi2,
                  sres_DeleteChi2,
                  Gap > >
       ( m_tests, m_gen, StatTest::Names({"Gap"}) ) );

  m_pvals.push_back(
    add< TestU01< sres_Chi2,
                  sres_CreateChi2,
                  sres_DeleteChi2,
                  SimpPoker > >
       ( m_tests, m_gen, StatTest::Names({"Simplified Poker"}) ) );

  m_pvals.push_back(
    add< TestU01< sres_Chi2,
                  sres_CreateChi2,
                  sres_DeleteChi2,
                  CouponCollector > >
       ( m_tests, m_gen, StatTest::Names({"Coupon Collector"}) ) );

  m_pvals.push_back(
    add< TestU01< sknuth_Res1,
                  sknuth_CreateRes1,
                  sknuth_DeleteRes1,
                  MaxOft > >
       ( m_tests, m_gen,
         StatTest::Names({"Maximum-of-t",
                          "Maximum-of-t Anderson-Darling"}) ) );

  m_pvals.push_back(
    add< TestU01< sres_Chi2,
                  sres_CreateChi2,
                  sres_DeleteChi2,
                  WeightDistrib > >
       ( m_tests, m_gen,
         StatTest::Names({"Weight Distribution"}) ) );

  m_pvals.push_back(
    add< TestU01< sres_Chi2,
                  sres_CreateChi2,
                  sres_DeleteChi2,
                  MatrixRank > >
       ( m_tests, m_gen, StatTest::Names({"Matrix Rank"}) ) );

  m_pvals.push_back(
    add< TestU01< sstring_Res,
                  sstring_CreateRes,
                  sstring_DeleteRes,
                  HammingIndep > >
       ( m_tests, m_gen,
         StatTest::Names({"Hamming Independence"}) ) );

  m_pvals.push_back(
    add< TestU01< swalk_Res,
                  swalk_CreateRes,
                  swalk_DeleteRes,
                  RandomWalk1 > >
       ( m_tests, m_gen,
         StatTest::Names({"Random Walk 1 Stat H",
                          "Random Walk 1 Stat M",
                          "Random Walk 1 Stat J",
                          "Random Walk 1 Stat R",
                          "Random Walk 1 Stat C"}) ) );
}

void
SmallCrush::run()
//******************************************************************************
//  Run SmallCrush battery
//! \author  J. Bakosi
//******************************************************************************
{
  const RNGTestPrint& print = m_base.print;

  print.part("Run SmallCrush");
  swrite_Basic = FALSE;         // Want screen no putput from TestU01

  //g_tid = 0;
  //bbattery_SmallCrush( m_gen.get() );

<<<<<<< HEAD
  for (size_t i=0; i<m_tests.size(); ++i) {
    m_tests[i].pval = m_tests[i].ptr->run();
    std::cout << m_tests[i].ptr->name() << " pval = " << m_tests[i].pval << std::endl;
  }

//   for (auto& test : m_tests) {
//     test.pval = test.ptr->run();
//     std::cout << test.ptr->name() << " pval = " << test.pval << std::endl;
//   }
=======
  using Pvals = StatTest::Pvals;
  using Psize = Pvals::size_type;
  using Tsize = TestContainer::size_type;

  Tsize ntest = m_tests.size();

  #ifdef _OPENMP
  #pragma omp parallel private(g_tid)
  #endif
  {
    #ifdef _OPENMP
    g_tid = omp_get_thread_num();
    #else
    g_tid = 0;
    #endif

    #ifdef _OPENMP
    #pragma omp for
    #endif
    for (Tsize i=0; i<ntest; ++i) {
      // Run test
      Pvals pvals = m_tests[i]->run();
      // Evaluate test
      Psize npval = pvals.size();
      for (Psize p=0; p<npval; ++p) {
        if ((pvals[p] <= gofw_Suspectp) || (pvals[p] >= 1.0 - gofw_Suspectp)) {
          m_pvals[i][p] = pvals[p];
        }
      }
    }
  }

  // Output failed tests
  m_base.print.failed< StatTest >( "Failed tests", m_pvals, m_tests );

  m_base.print.endpart();
}

void
SmallCrush::print() const
//******************************************************************************
//  Print list of registered statistical tests
//! \author  J. Bakosi
//******************************************************************************
{
  // Output test names and number of p-values produces
  m_base.print.names< StatTest >( m_tests );
>>>>>>> 50a037c6
}<|MERGE_RESOLUTION|>--- conflicted
+++ resolved
@@ -2,11 +2,7 @@
 /*!
   \file      src/RNG/SmallCrush.C
   \author    J. Bakosi
-<<<<<<< HEAD
-  \date      Wed 27 Nov 2013 07:59:43 PM MST
-=======
-  \date      Fri 29 Nov 2013 06:52:00 PM MST
->>>>>>> 50a037c6
+  \date      Sat 30 Nov 2013 07:53:38 PM MST
   \copyright Copyright 2005-2012, Jozsef Bakosi, All rights reserved.
   \brief     SmallCrush battery
   \details   SmallCrush battery
@@ -161,17 +157,6 @@
   //g_tid = 0;
   //bbattery_SmallCrush( m_gen.get() );
 
-<<<<<<< HEAD
-  for (size_t i=0; i<m_tests.size(); ++i) {
-    m_tests[i].pval = m_tests[i].ptr->run();
-    std::cout << m_tests[i].ptr->name() << " pval = " << m_tests[i].pval << std::endl;
-  }
-
-//   for (auto& test : m_tests) {
-//     test.pval = test.ptr->run();
-//     std::cout << test.ptr->name() << " pval = " << test.pval << std::endl;
-//   }
-=======
   using Pvals = StatTest::Pvals;
   using Psize = Pvals::size_type;
   using Tsize = TestContainer::size_type;
@@ -219,5 +204,4 @@
 {
   // Output test names and number of p-values produces
   m_base.print.names< StatTest >( m_tests );
->>>>>>> 50a037c6
 }