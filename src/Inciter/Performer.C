// *****************************************************************************
/*!
  \file      src/Inciter/Performer.C
  \author    J. Bakosi
  \date      Fri 22 Jul 2016 11:31:43 AM MDT
  \copyright 2012-2015, Jozsef Bakosi, 2016, Los Alamos National Security, LLC.
  \brief     Performer advances a PDE
  \details   Performer advances a PDE. There are a potentially
    large number of Performer Charm++ chares created by Conductor. Each
    performer gets a chunk of the full load (part of the mesh) and does the
    same: initializes and advances a PDE in time.
*/
// *****************************************************************************

#include <string>
#include <cmath>

#include <gm19.h>

#include "Performer.h"
#include "Vector.h"
#include "Reader.h"
#include "ContainerUtil.h"
#include "UnsMesh.h"
#include "Reorder.h"
#include "ExodusIIMeshReader.h"
#include "ExodusIIMeshWriter.h"
#include "Inciter/InputDeck/InputDeck.h"
#include "DerivedData.h"
#include "PDE.h"
#include "Tracker.h"
#include "LinSysMerger.h"
#include "RNGSSE.h"

// Force the compiler to not instantiate the template below as it is
// instantiated in LinSys/LinSysMerger.C (only required on mac)
extern template class tk::LinSysMerger< inciter::CProxy_Conductor,
                                        inciter::CProxy_Performer >;

namespace inciter {

extern ctr::InputDeck g_inputdeck;
extern std::vector< PDE > g_pdes;

//! \brief Charm++ BC merger reducer for verifying BCs
//! \details This variable is defined here in the .C file and declared as extern
//!   in Performer.h. If instead one defines it in the header (as static),
//!   a new version of the variable is created any time the header file is
//!   included, yielding no compilation nor linking errors. However, that leads
//!   to runtime errors, since Performer::registerVerifyBCMerger(), a Charm++
//!   "initnode" entry method, *may* fill one while contribute() may use the
//!   other (unregistered) one. Result: undefined behavior, segfault, and
//!   formatting the internet ...
CkReduction::reducerType VerifyBCMerger;

} // inciter::

using inciter::Performer;

Performer::Performer(
  const ConductorProxy& conductor,
  const LinSysMergerProxy& lsm,
  const TrackerProxy& tracker,
  const std::vector< std::size_t >& conn,
  const std::unordered_map< std::size_t, std::size_t >& cid,
  int nperf )
:
  m_it( 0 ),
  m_itf( 0 ),
  m_t( g_inputdeck.get< tag::discr, tag::t0 >() ),
  m_stage( 0 ),
  m_nsol( 0 ),
  m_nperf( nperf ),
  m_outFilename( g_inputdeck.get< tag::cmd, tag::io, tag::output >() + "." +
                 std::to_string( thisIndex ) ),
  m_conductor( conductor ),
  m_linsysmerger( lsm ),
  m_tracker( tracker ),
  m_cid( cid ),
  m_el( tk::global2local( conn ) ),     // fills m_inpoel and m_gid
  m_lid(),
  m_coord(),
  m_psup( tk::genPsup( m_inpoel, 4, tk::genEsup(m_inpoel,4) ) ),
  m_u( m_gid.size(), g_inputdeck.get< tag::component >().nprop() ),
  m_uf( m_gid.size(), g_inputdeck.get< tag::component >().nprop() ),
  m_un( m_gid.size(), g_inputdeck.get< tag::component >().nprop() ),
  m_lhsd( m_psup.second.size()-1, g_inputdeck.get< tag::component >().nprop() ),
  m_lhso( m_psup.first.size(), g_inputdeck.get< tag::component >().nprop() )
// *****************************************************************************
//  Constructor
//! \param[in] conductor Host (Conductor) proxy
//! \param[in] lsm Linear system merger (LinSysMerger) proxy
//! \param[in] conn Vector of mesh element connectivity owned (global IDs)
//! \param[in] cid Map associating old node IDs (as in file) to new node IDs (as
//!   in producing contiguous-row-id linear system contributions)
//! \author J. Bakosi
// *****************************************************************************
{
  Assert( m_psup.second.size()-1 == m_gid.size(),
          "Number of mesh points and number of global IDs unequal" );

  // Register ourselves with the linear system merger
  m_linsysmerger.ckLocalBranch()->checkin();
}

void
Performer::setup()
// *****************************************************************************
// Initialize mesh IDs, element connectivity, coordinates
//! \author J. Bakosi
// *****************************************************************************
{
  // Send off global row IDs to linear system merger, setup global->local IDs
  setupIds();
  // Send node IDs from element side sets matched to user-specified BCs
  sendBCs( queryBCs() );
  // Read coordinates of owned and received mesh nodes
  readCoords();
  // Generate particles
  genPar( 2 );
  // Output chare mesh to file
  writeMesh();
  // Output mesh-based fields metadata to file
  writeMeta();
}

void
Performer::setupIds()
// *****************************************************************************
// Send off global row IDs to linear system merger, setup global->local IDs
//! \author J. Bakosi
// *****************************************************************************
{
  // Send off global row IDs to linear system merger
  m_linsysmerger.ckLocalBranch()->charerow( thisIndex, m_gid );
  // Associate local node IDs to global ones
  for (std::size_t i=0; i<m_gid.size(); ++i) m_lid[ m_gid[i] ] = i;
}

std::vector< std::size_t >
Performer::queryBCs()
// *****************************************************************************
//  Extract nodes IDs from side sets node lists and match to boundary conditions
//! \return List of owned node IDs on which a Dirichlet BC is set by the user
//! \details Boundary conditions, mathematically speaking, are applied on
//!   finite surfaces. These finite surfaces are given by element sets. This
//!   function takes the node lists mapped to side set IDs and extracts only
//!   those nodes that we own that the user has specified boundary condition on
//!   and returns the 'new' (as in producing contiguous-row-id linear system
//!   contributions, see also Partitioner.h) node IDs.
//! \author J. Bakosi
// *****************************************************************************
{
  // Access all side sets from LinSysMerger
  auto& side = m_linsysmerger.ckLocalBranch()->side();

  // lambda to find out if we own the old (as in file) global node id. We
  // perform a linear search on the map value so we do not have to invert the
  // map and return the map key (the new global id, new as in producing
  // contiguous-row-id linear system contributions, see also Partitioner.h).
  auto own = [ this ]( std::size_t id ) -> std::pair< bool, std::size_t > {
    for (const auto& i : this->m_cid)
      if (i.second == id)
        return { true, i.first };
    return { false, 0 };
  };

  // lambda to find out if the user has specified a Dirichlet BC on the given
  // side set for any component of any of the PDEs integrated
  auto userbc = []( int sideset ) -> bool {
    for (const auto& eq : g_pdes) if (eq.anydirbc(sideset)) return true;
    return false;
  };

  // Collect list of owned node IDs on which a Dirichlet BC is given by the user
  std::vector< std::size_t > bc;
  for (const auto& s : side) {
    auto ubc = userbc( s.first );
    for (auto n : s.second) {
      auto o = own(n);
      if (o.first && ubc) bc.push_back( o.second );
    }
  }

  // Make BC node list unique. The node list extracted here can still contain
  // repeating IDs, because the nodes are originally extracted by the Exodus
  // reader by interrogating elements whose faces are adjacent to side sets,
  // which can contain repeating node IDs for those nodes that elements share.
  // See also the Exodus user manual.
  tk::unique(bc);

  return bc;
}

void
Performer::sendBCs( const std::vector< std::size_t >& bc )
// *****************************************************************************
// Send node list to our LinSysMerger branch which is then used to set BCs
//! \param[in] bc List of node IDs to send
//! \author J. Bakosi
// *****************************************************************************
{
  // Offer list of owned node IDs mapped to side sets to LinSysMerger
  m_linsysmerger.ckLocalBranch()->charebc( thisIndex, bc );
}

std::vector< std::size_t >
Performer::old( const std::vector< std::size_t >& newids )
// *****************************************************************************
// Query old node IDs for a list of new node IDs
//! \param[in] newids Vector of new node IDs
//! \details 'old' as in file, 'new' as in as in producing contiguous-row-id
//!   linear system contributions, see also Partitioner.h.
//! \author J. Bakosi
// *****************************************************************************
{
  std::vector< std::size_t > oldids;
  for (auto i : newids) oldids.push_back( tk::cref_find(m_cid,i) );
  return oldids;
}

void
Performer::requestBCs()
// *****************************************************************************
// Request owned node IDs on which a Dirichlet BC is set by the user
//! \details Called from host (Conductor), contributing the result back to host
//! \author J. Bakosi
// *****************************************************************************
{
   auto stream = tk::serialize( old( queryBCs() ) );
   CkCallback cb( CkIndex_Conductor::doverifybc(nullptr), m_conductor );
   contribute( stream.first, stream.second.get(), VerifyBCMerger, cb );
}

void
Performer::oldID( int frompe, const std::vector< std::size_t >& newids )
// *****************************************************************************
// Look up and return old node IDs for new ones
//! \param[in] newids Vector of new node IDs
//! \details Old (as in file), new (as in producing contiguous-row-id linear
//!   system contributions
//! \author J. Bakosi
// *****************************************************************************
{
  m_linsysmerger[ frompe ].oldID( thisIndex, old(newids) );
}

void
Performer::bcval( int frompe, const std::vector< std::size_t >& nodes )
// *****************************************************************************
// Look up boundary condition values at node IDs for all PDEs
//! \param[in] nodes Vector of node IDs at which to query BC values
//! \author J. Bakosi
// *****************************************************************************
{
  // Access all side sets from LinSysMerger
  auto& side = m_linsysmerger.ckLocalBranch()->side();

  // lambda to query the user-specified Dirichlet BCs on a given side set for
  // all components of all the PDEs integrated
  auto bc = []( int sideset ) -> std::vector< std::pair< bool, tk::real > > {
    std::vector< std::pair< bool, tk::real > > b;
    for (const auto& eq : g_pdes) {
      auto e = eq.dirbc( sideset );  // query BC values for all components of eq
      b.insert( end(b), begin(e), end(e) );
    }
    return b;
  };

  // lambda to find out whether 'new' node id is in the list of 'old' node ids
  // given in s (which contains the old node ids of a side set). Here 'old'
  // means as in file, while 'new' means as in producing contiguous-row-id
  // linear system contributions. See also Partitioner.h.
  auto inset = [ this ]( std::size_t id, const std::vector< std::size_t >& s )
  -> bool {
    for (auto n : s) if (tk::cref_find(this->m_cid,id) == n) return true;
    return false;
  };

  // Collect vector of pairs of bool and BC value, where the bool indicates
  // whether the BC value is set at the given node by the user. The size of the
  // vectors is the number of PDEs integrated times the number of scalar
  // components in all PDEs. The vector is associated to global node IDs at
  // which the boundary condition will be set. If a node belongs to multiple
  // side sets in the file, we keep it associated to the first side set given by
  // the user.
  std::unordered_map< std::size_t,
                      std::vector< std::pair< bool, tk::real > > > bcv;
  for (const auto& s : side) {
    auto b = bc( s.first );    // query BC values for all components of all PDEs
    for (auto n : nodes)
      if (inset( n, s.second )) {
        auto& v = bcv[n];
        if (v.empty()) v.insert( begin(v), begin(b), end(b) );
      }
  }

//  for (const auto& n : bcv) {
//     std::cout << n.first+1 << ':';
//     for (const auto& p : n.second) {
//       if (p.first) std::cout << p.second << ','; else std::cout << "*,";
//     }
//     std::cout << '\n';
//   }
//   std::cout << "----\n";

  m_linsysmerger[ frompe ].charebcval( bcv );
}

void
Performer::init( tk::real dt )
// *****************************************************************************
// Initialize linear system
//! \author J. Bakosi
// *****************************************************************************
{
  // Set initial conditions for all PDEs
  for (const auto& eq : g_pdes) eq.initialize( m_coord, m_u, m_t );

  // Output initial conditions to file (it = 1, time = 0.0)
  writeFields( m_t );

  // Send off initial conditions for assembly
  m_linsysmerger.ckLocalBranch()->charesol( thisIndex, m_gid, m_u );

  // Call back to Conductor::initcomplete(), signaling that the initialization
  // is complete and we are now starting time stepping
  contribute(
      CkCallback( CkReductionTarget( Conductor, initcomplete ), m_conductor ) );

  // Compute left-hand side of PDE
  lhs();
  // Start advancing PDE in time at time step stage 0
  advance( 0, dt, m_it, m_t );
}

void
Performer::lhs()
// *****************************************************************************
// Compute left-hand side of PDE
//! \author J. Bakosi
// *****************************************************************************
{
  // Compute left-hand side matrix for all equations
  for (const auto& eq : g_pdes)
    eq.lhs( m_coord, m_inpoel, m_psup, m_lhsd, m_lhso );

  // Send off left hand side for assembly
  m_linsysmerger.ckLocalBranch()->
    charelhs( thisIndex, m_gid, m_psup, m_lhsd, m_lhso );
}

void
Performer::rhs( tk::real mult,
                tk::real dt,
                const tk::MeshNodes& sol,
                tk::MeshNodes& rhs )
// *****************************************************************************
// Compute right-hand side of PDE
//! \param[in] mult Multiplier differentiating the different stages in
//!    multi-stage time stepping
//! \param[in] dt Size of time step
//! \param[in] sol Solution vector at current stage
//! \param[inout] rhs Right-hand side vector computed
//! \author J. Bakosi
// *****************************************************************************
{
  // Compute right-hand side vector for all equations
  for (const auto& eq : g_pdes)
    eq.rhs( mult, dt, m_coord, m_inpoel, sol, m_u, rhs );

  // Send off right-hand sides for assembly
  m_linsysmerger.ckLocalBranch()->charerhs( thisIndex, m_gid, rhs );
}

void
Performer::readCoords()
// *****************************************************************************
//  Read coordinates of mesh nodes from file
//! \author J. Bakosi
// *****************************************************************************
{
  tk::ExodusIIMeshReader
    er( g_inputdeck.get< tag::cmd, tag::io, tag::input >() );

  auto& x = m_coord[0];
  auto& y = m_coord[1];
  auto& z = m_coord[2];
  for (auto p : m_gid) er.readNode( tk::cref_find(m_cid,p), x, y, z );
}

void
Performer::writeMesh()
// *****************************************************************************
// Output chare mesh to file
//! \author J. Bakosi
// *****************************************************************************
{
  // Create mesh object initializing element connectivity and point coords
  tk::UnsMesh mesh( m_inpoel, m_coord );

  // Create ExodusII writer
  tk::ExodusIIMeshWriter ew( m_outFilename, tk::ExoWriter::CREATE );

  // Write chare mesh
  ew.writeMesh( mesh );
}

void
Performer::writeChareId( const tk::ExodusIIMeshWriter& ew,
                         uint64_t it ) const
// *****************************************************************************
// Output chare id field to file
//! \param[in] ew ExodusII mesh-based writer object
//! \param[in] it Iteration count
//! \author J. Bakosi
// *****************************************************************************
{
  // Write elem chare id field to mesh
  std::vector< tk::real > chid( m_inpoel.size()/4,
                                static_cast<tk::real>(thisIndex) );
  ew.writeElemScalar( it, 1, chid );
}

void
Performer::writeSolution( const tk::ExodusIIMeshWriter& ew,
                          uint64_t it,
                          const std::vector< std::vector< tk::real > >& u )
  const
// *****************************************************************************
// Output solution to file
//! \param[in] ew ExodusII mesh-based writer object
//! \param[in] it Iteration count
//! \param[in] varid Exodus variable ID
//! \param[in] u Vector of fields to write to file
//! \author J. Bakosi
// *****************************************************************************
{
  int varid = 0;
  for (const auto& f : u) ew.writeNodeScalar( it, ++varid, f );
}

void
Performer::writeMeta() const
// *****************************************************************************
// Output mesh-based fields metadata to file
//! \author J. Bakosi
// *****************************************************************************
{
  // Create ExodusII writer
  tk::ExodusIIMeshWriter ew( m_outFilename, tk::ExoWriter::OPEN );

  ew.writeElemVarNames( { "Chare Id" } );

  // Collect nodal field output names from all PDEs
  std::vector< std::string > names;
  for (const auto& eq : g_pdes) {
    auto n = eq.names();
    names.insert( end(names), begin(n), end(n) );
  }
  // Write node field names
  ew.writeNodeVarNames( names );
}

void
Performer::writeFields( tk::real time )
// *****************************************************************************
// Output mesh-based fields to file
//! \param[in] time Physical time
//! \author J. Bakosi
// *****************************************************************************
{
  // Increase field output iteration count
  ++m_itf;

  // Create ExodusII writer
  tk::ExodusIIMeshWriter ew( m_outFilename, tk::ExoWriter::OPEN );

  // Write time stamp
  ew.writeTimeStamp( m_itf, time );

  // Write element fields
  writeChareId( ew, m_itf );

  // Collect node fields output from all PDEs
  m_un = m_u;   // make a copy as eq::output() is allowed to overwrite its arg
  std::vector< std::vector< tk::real > > output;
  for (const auto& eq : g_pdes) {
    auto o = eq.output( time, m_coord, m_un );
    output.insert( end(output), begin(o), end(o) );
  }
  // Write node fields
  writeSolution( ew, m_itf, output );
}

void
Performer::advance( uint8_t stage, tk::real dt, uint64_t it, tk::real t )
// *****************************************************************************
// Advance equations to next stage in multi-stage time stepping
//! \param[in] stage Stage in multi-stage time stepping
//! \param[in] dt Size of time step
//! \param[in] it Iteration count
//! \param[in] t Physical time
//! \author J. Bakosi
// *****************************************************************************
{
  // Update local copy of time step stage
  m_stage = stage;

  // Advance stage in multi-stage time stepping by updating the rhs
  if (m_stage < 1) {

    rhs( 0.5, dt, m_u, m_uf );

  } else {

    // Update local copy of physical time and iteration count at the final stage
    m_t = t;
    m_it = it;

    rhs( 1.0, dt, m_uf, m_un );

  }
}

void
Performer::genPar( std::size_t npar )
// *****************************************************************************
// Generate the particles within the mesh
//! \param[in] npar Number of particles to generate
//! \author F.J. Gonzalez
// *****************************************************************************
{
<<<<<<< HEAD
  // Create vector of particle coordinates
  std::vector< tk::real > xp(npar), yp(npar), zp(npar);
  
  // Create a reference of mesh point coordinates
=======
  auto rng = tk::RNGSSE< gm19_state, unsigned, gm19_generate_ >
                       ( static_cast<unsigned>(m_nperf), gm19_init_sequence_ );

  std::vector< tk::real > xp(npar), yp(npar), zp(npar);
>>>>>>> c8630fff
  const auto& x = m_coord[0];
  const auto& y = m_coord[1];
  const auto& z = m_coord[2];

  // Loop over the number of particles and interpolate each particle's location
  // within the element
  for (std::size_t i=0; i<npar; ++i) { 
<<<<<<< HEAD
    // Note: These values will eventually be created randomly
    tk::real NA=0.1, NB=0.2, NC=0.3, ND = 1-NA-NB-NC;

    // Check to see if the randomly created shape functions meet this criterion
    if ( std::min(NA,1-NA) > 0 && 
         std::min(NB,1-NB) > 0 && 
         std::min(NC,1-NC) > 0 && 
         std::min(ND,1-ND) > 0 ) {
=======
    std::array< tk::real, 4 > N;
    rng.uniform( thisIndex, 3, N.data() );
    N[3] = 1.0 - N[0] - N[1] - N[2];
    if ( std::min(N[0],1-N[0]) > 0 && std::min(N[1],1-N[1]) > 0 &&
         std::min(N[2],1-N[2]) > 0 && std::min(N[3],1-N[3]) > 0 ) {
>>>>>>> c8630fff
      for (std::size_t e=0; e<m_inpoel.size()/4; ++e) {
        const auto A = m_inpoel[e*4+0];
        const auto B = m_inpoel[e*4+1];
        const auto C = m_inpoel[e*4+2]; 
        const auto D = m_inpoel[e*4+3];
        xp[i] = x[A]*N[0] + x[B]*N[1] + x[C]*N[2] + x[D]*N[3];
        yp[i] = y[A]*N[0] + y[B]*N[1] + y[C]*N[2] + y[D]*N[3];
        zp[i] = z[A]*N[0] + z[B]*N[1] + z[C]*N[2] + z[D]*N[3];
      }
    } else --i; // retry if particle was not generated into tetrahedron
  }

  // After creating particle positions we now check to see in which element
  // they reside by solving for the shape functions using the particle and node
  // positions, we will use this information to backout a velocity for each
  // particle. 
  // NOTE: This may only seem circular for the first step.  We create
  // random shape functions to interpolate each particle's initial positions. We
  // can then skip directly to finding the initial velocity. However, after the
  // first time step each particle will have a completely different position.
  // This is where solving for the shape functions comes into play since now
  // there is no guarantee that the particle will be in the same element. 
  parinel( xp, yp, zp, npar );
}

void
Performer::parinel( const std::vector< tk::real >& xp,
                    const std::vector< tk::real >& yp,
                    const std::vector< tk::real >& zp,
                    std::size_t npar )
// *****************************************************************************
// Receive particle coordinate information and check which element its in
//! \param[in] xp, yp, zp Particle coordinates
//! \param[in] npar Number of particles
//! \author F.J. Gonzalez
// *****************************************************************************
{
  // Create a reference of mesh point coordinates
  const auto& x = m_coord[0];
  const auto& y = m_coord[1];
  const auto& z = m_coord[2];
  
  // Loop over the number of particles and evaluate shapefunctions at each
  // particle's location
  for (std::size_t i=0; i<npar; ++i) { 
    for (std::size_t e=0; e<m_inpoel.size()/4; ++e) {
      const auto A = m_inpoel[e*4+0];
      const auto B = m_inpoel[e*4+1];
      const auto C = m_inpoel[e*4+2]; 
      const auto D = m_inpoel[e*4+3]; // We definitely need this!
      
      // Evaluate shapefunctions at particle locations using LAPACK
      // NOTE: you have to build the matrix. 

      NA=0;
      NB=0;
      NC=0;
      ND=0;


      // Check to see if particle i is in element e
      if ( std::min(NA,1-NA) > 0 && 
           std::min(NB,1-NB) > 0 && 
           std::min(NC,1-NC) > 0 && 
           std::min(ND,1-ND) > 0 ) { 
        // You get velocities fromt the field data m_u. This should be passed
        // back to Tracker to move that particle one time step.
        // Write out particle id and element id (should print once per particle)
        CkPrintf("Particle %d on element %d\n",i,e);
      }
    }
  }
}

void
Performer::updateSolution( const std::vector< std::size_t >& gid,
                           const std::vector< tk::real >& u )
// *****************************************************************************
// Update solution vector
//! \param[in] gid Global row indices of the vector updated
//! \param[in] u Portion of the unknown/solution vector updated
//! \author J. Bakosi
// *****************************************************************************
{
  auto ncomp = g_inputdeck.get< tag::component >().nprop();
  Assert( gid.size() * ncomp == u.size(),
          "Size of row ID vector times the number of scalar components and the "
          "size of the solution vector must equal" );

  // Receive update of solution vector
  for (std::size_t i=0; i<gid.size(); ++i) {
    auto id = tk::cref_find( m_lid, gid[i] );
    for (ncomp_t c=0; c<ncomp; ++c) m_un( id, c, 0 ) = u[ i*ncomp+c ];
  }

  // Count number of solution nodes updated
  m_nsol += gid.size();

  // If all contributions we own have been received, continue by updating a
  // different solution vector depending on time step stage
  if (m_nsol == m_gid.size()) {

    if (m_stage < 1) {
      m_uf = m_un;
    } else {
      m_u = m_un;
      if (!((m_it+1) % g_inputdeck.get< tag::interval, tag::field >()))
        writeFields( m_t + g_inputdeck.get< tag::discr, tag::dt >() );
    }

    // Prepare for next time step stage
    m_nsol = 0;
    // Tell the Charm++ runtime system to call back to Conductor::evaluateTime()
    // once all Performer chares have received the update. The reduction is done
    // via creating a callback that invokes the typed reduction client, where
    // m_conductor is the proxy on which the reduction target method,
    // evaluateTime(), is called upon completion of the reduction.
    contribute(
      CkCallback( CkReductionTarget( Conductor, evaluateTime ), m_conductor ) );

//     // TEST FEATURE: Manually migrate this chare by using migrateMe to see if
//     // all relevant state variables are being PUPed correctly.
//     //CkPrintf("I'm performer chare %d on PE %d\n",thisIndex,CkMyPe());
//     if (thisIndex == 2 && CkMyPe() == 2) {
//       /*int j;
//       for (int i; i < 50*std::pow(thisIndex,4); i++) {
//         j = i*thisIndex;
//       }*/
//       CkPrintf("I'm performer chare %d on PE %d\n",thisIndex,CkMyPe());
//       migrateMe(1);
//    }
//    if (thisIndex == 2 && CkMyPe() == 1) {
//      CkPrintf("I'm performer chare %d on PE %d\n",thisIndex,CkMyPe());
//      migrateMe(2);
//    }

  }
}

#include "NoWarning/performer.def.h"<|MERGE_RESOLUTION|>--- conflicted
+++ resolved
@@ -531,17 +531,10 @@
 //! \author F.J. Gonzalez
 // *****************************************************************************
 {
-<<<<<<< HEAD
-  // Create vector of particle coordinates
-  std::vector< tk::real > xp(npar), yp(npar), zp(npar);
-  
-  // Create a reference of mesh point coordinates
-=======
   auto rng = tk::RNGSSE< gm19_state, unsigned, gm19_generate_ >
                        ( static_cast<unsigned>(m_nperf), gm19_init_sequence_ );
 
   std::vector< tk::real > xp(npar), yp(npar), zp(npar);
->>>>>>> c8630fff
   const auto& x = m_coord[0];
   const auto& y = m_coord[1];
   const auto& z = m_coord[2];
@@ -549,22 +542,12 @@
   // Loop over the number of particles and interpolate each particle's location
   // within the element
   for (std::size_t i=0; i<npar; ++i) { 
-<<<<<<< HEAD
-    // Note: These values will eventually be created randomly
-    tk::real NA=0.1, NB=0.2, NC=0.3, ND = 1-NA-NB-NC;
-
-    // Check to see if the randomly created shape functions meet this criterion
-    if ( std::min(NA,1-NA) > 0 && 
-         std::min(NB,1-NB) > 0 && 
-         std::min(NC,1-NC) > 0 && 
-         std::min(ND,1-ND) > 0 ) {
-=======
+    
     std::array< tk::real, 4 > N;
     rng.uniform( thisIndex, 3, N.data() );
     N[3] = 1.0 - N[0] - N[1] - N[2];
     if ( std::min(N[0],1-N[0]) > 0 && std::min(N[1],1-N[1]) > 0 &&
          std::min(N[2],1-N[2]) > 0 && std::min(N[3],1-N[3]) > 0 ) {
->>>>>>> c8630fff
       for (std::size_t e=0; e<m_inpoel.size()/4; ++e) {
         const auto A = m_inpoel[e*4+0];
         const auto B = m_inpoel[e*4+1];
