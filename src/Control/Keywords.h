--- conflicted
+++ resolved
@@ -2,11 +2,7 @@
 /*!
   \file      src/Control/Keywords.h
   \author    J. Bakosi
-<<<<<<< HEAD
-  \date      Wed 15 Apr 2015 10:40:09 AM MDT
-=======
-  \date      Thu 30 Apr 2015 09:02:20 AM MDT
->>>>>>> 7c0350e4
+  \date      Thu 30 Apr 2015 09:42:08 AM MDT
   \copyright 2012-2015, Jozsef Bakosi.
   \brief     Definition of all keywords
   \details   This file contains the definition of all keywords, including those
