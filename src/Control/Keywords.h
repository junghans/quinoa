--- conflicted
+++ resolved
@@ -2,11 +2,7 @@
 /*!
   \file      src/Control/Keywords.h
   \author    J. Bakosi
-<<<<<<< HEAD
-  \date      Mon 11 Jul 2016 10:07:30 AM MDT
-=======
-  \date      Sat 16 Jul 2016 10:36:16 PM MDT
->>>>>>> f00bd8b0
+  \date      Tue Jul 19 23:03:29 2016
   \copyright 2012-2015, Jozsef Bakosi, 2016, Los Alamos National Security, LLC.
   \brief     Definition of all keywords
   \details   This file contains the definition of all keywords, including those
@@ -2609,11 +2605,7 @@
 using advdiff = keyword< advdiff_info, a,d,v,d,i,f,f >;
 
 struct poisson_info {
-<<<<<<< HEAD
-  static std::string name() { return "Poisson equation"; }
-=======
   static std::string name() { return "Poisson"; }
->>>>>>> f00bd8b0
   static std::string shortDescription() { return
     "Start configuration block for a Poisson equation"; }
   static std::string longDescription() { return
@@ -2646,8 +2638,6 @@
 
 struct sideset_info {
   static std::string name() { return "sideset"; }
-<<<<<<< HEAD
-=======
   static std::string shortDescription() { return
     "Specify configuration for setting BC on a side set";
   }
@@ -2680,36 +2670,19 @@
 
 struct compns_info {
   static std::string name() { return "Compressible Navier-Stokes"; }
->>>>>>> f00bd8b0
-  static std::string shortDescription() { return
-    "Specify configuration for setting BC on a side set";
-  }
-  static std::string longDescription() { return
-    R"(This keyword is used to specify boundary conditions on a side set for a
-    solving partial differential equation.)";
-  }
-  struct expect {
-    using type = tk::real;
-    static std::string description() { return "real(s)"; }
-  };
-};
-using sideset = keyword< sideset_info, s,i,d,e,s,e,t >;
-
-struct bc_dirichlet_info {
-  static std::string name() { return "Dirichlet boundary condition"; }
-  static std::string shortDescription() { return
-    "Start configuration block describing Dirichlet boundary conditions"; }
-  static std::string longDescription() { return
-    R"(This keyword is used to introduce an bc_dirichlet ... end block, used to
-    specify the configuration for setting Dirichlet boundary conditions for a
-    partial differential equation. Keywords allowed in an bc_dirichler ... end
-    block: )" + std::string("\'")
-    + sideset::string() + "\'. "
-    + R"(For an example bc_dirichlet ... end block, see
-      doc/html/inicter_example_poisson.html.)";
-  }
-};
-using bc_dirichlet = keyword< bc_dirichlet_info, b,c,'_',d,i,r,i,c,h,l,e,t >;
+  static std::string shortDescription() { return
+    "Start configuration block for the compressible Navier-Stokes equations"; }
+  static std::string longDescription() { return
+    R"(This keyword is used to introduce the compns ... end block, used to
+    specify the configuration for a system of partial differential equations,
+    governing compressible viscous fluid flow, the Navier-Stokes equations.
+    Keywords allowed in an compns ... end block: )" + std::string("\'")
+    + problem::string() + "\'."
+    + R"(For an example compns ... end block, see
+      doc/html/inicter_example_compns.html.)";
+  }
+};
+using compns = keyword< compns_info, c,o,m,p,n,s >;
 
 struct rcb_info {
   static std::string name() { return "recursive coordinate bisection"; }
