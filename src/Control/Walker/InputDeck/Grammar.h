//******************************************************************************
/*!
  \file      src/Control/Walker/InputDeck/Grammar.h
  \author    J. Bakosi
<<<<<<< HEAD
  \date      Thu 30 Apr 2015 09:47:01 AM MDT
=======
  \date      Thu 30 Apr 2015 01:11:09 PM MDT
>>>>>>> 49b42ea5
  \copyright 2012-2015, Jozsef Bakosi.
  \brief     Walker's input deck grammar definition
  \details   Walker's input deck grammar definition. We use the [Parsing
    Expression Grammar Template Library (PEGTL)]
    (https://code.google.com/p/pegtl/wiki/PEGTL0) to create the grammar and the
    associated parser. Credit goes to Colin Hirsch (pegtl@cohi.at) for PEGTL.
    Word of advice: read from the bottom up.
*/
//******************************************************************************
#ifndef WalkerInputDeckGrammar_h
#define WalkerInputDeckGrammar_h

#include <Macro.h>
#include <Exception.h>
#include <PEGTLParsed.h>
#include <Walker/Types.h>
#include <Keywords.h>
#include <Grammar.h>
#include <Walker/Options/InitPolicy.h>
#include <Walker/Options/CoeffPolicy.h>

#ifdef HAS_MKL
#include <MKLGrammar.h>
#endif

#include <RNGSSEGrammar.h>

namespace walker {

extern ctr::InputDeck g_inputdeck_defaults;

//! Walker input deck facilitating user input for integrating SDEs
namespace deck {

  //! PEGTLParsed type specialized to Walker's input deck parser
  using PEGTLInputDeck =
    tk::ctr::PEGTLParsed< ctr::InputDeck,
                          pegtl::file_input< ctr::Location >,
                          tag::cmd,
                          ctr::CmdLine >;

  //! \brief Specialization of tk::grm::use for Walker's input deck parser
  //! \author J. Bakosi
  template< typename keyword >
  using use = tk::grm::use< keyword,
                            ctr::InputDeck::keywords1,
                            ctr::InputDeck::keywords2,
                            ctr::InputDeck::keywords3,
                            ctr::InputDeck::keywords4,
                            ctr::InputDeck::keywords5,
                            ctr::InputDeck::keywords6 >;

  // Walker's InputDeck state

  //! Everything is stored in Stack during parsing
  using Stack = PEGTLInputDeck;

  //! \brief Number of registered equations
  //! \details Counts the number of parsed equation blocks during parsing.
  //! \author J. Bakosi
  tk::tuple::tagged_tuple< tag::dirichlet,       std::size_t,
                           tag::gendir,          std::size_t,
                           tag::wrightfisher,    std::size_t,
                           tag::ou,              std::size_t,
                           tag::diagou,          std::size_t,
                           tag::skewnormal,      std::size_t,
                           tag::gamma,           std::size_t,
                           tag::beta,            std::size_t,
                           tag::numfracbeta,     std::size_t,
                           tag::massfracbeta,    std::size_t,
                           tag::mixnumfracbeta,  std::size_t,
                           tag::mixmassfracbeta, std::size_t > neq;

  // Walker's InputDeck actions

  //! \brief Put option in state at position given by tags
  //! \details This is simply a wrapper around tk::grm::store_option passing the
  //!    stack defaults.
  //! \author J. Bakosi
  template< class Option, typename... tags >
  struct store_option : pegtl::action_base< store_option< Option, tags... > > {
    static void apply(const std::string& value, Stack& stack) {
      tk::grm::store_option< Stack, use, Option, ctr::InputDeck, tags... >
                           ( stack, value, g_inputdeck_defaults );
    }
  };

  //! \brief Register differential equation after parsing its block
  //! \details This is used by the error checking functors (check_*) during
  //!    parsing to identify the recently-parsed block.
  //! \author J. Bakosi
  template< class eq >
  struct register_eq : pegtl::action_base< register_eq< eq > > {
    static void apply( const std::string& value, Stack& stack ) {
      ++neq.get< eq >();
    }
  };

  //! \brief Do general error checking on the differential equation block
  //! \details This is error checking that all equation types must satisfy.
  //! \author J. Bakosi
  template< class eq >
  struct check_eq : pegtl::action_base< check_eq< eq > > {
    static void apply( const std::string& value, Stack& stack ) {

      // Error out if no dependent variable has been selected
      const auto& depvar = stack.get< tag::param, eq, tag::depvar >();
      if (depvar.empty() || depvar.size() != neq.get< eq >())
        tk::grm::Message< Stack, tk::grm::ERROR, tk::grm::MsgKey::NODEPVAR >
                        ( stack, value );

      // Error out if no number of components has been selected
      const auto& ncomp = stack.get< tag::component, eq >();
      if (ncomp.empty() || ncomp.size() != neq.get< eq >())
        tk::grm::Message< Stack, tk::grm::ERROR, tk::grm::MsgKey::NONCOMP >
                        ( stack, value );

      // Error out if no RNG has been selected
      const auto& rng = stack.get< tag::param, eq, tag::rng >();
      if (rng.empty() || rng.size() != neq.get< eq >())
        tk::grm::Message< Stack, tk::grm::ERROR, tk::grm::MsgKey::NORNG >
                        ( stack, value );

      // Error out if no initialization policy has been selected
      const auto& init = stack.get< tag::param, eq, tag::initpolicy >();
      if (init.empty() || init.size() != neq.get< eq >())
        tk::grm::Message< Stack, tk::grm::ERROR, tk::grm::MsgKey::NOINIT >
                        ( stack, value );

      // Error out if no coefficients policy has been selected
      const auto& coeff = stack.get< tag::param, eq, tag::coeffpolicy >();
      if (coeff.empty() || coeff.size() != neq.get< eq >())
        tk::grm::Message< Stack, tk::grm::ERROR, tk::grm::MsgKey::NOCOEFF >
                        ( stack, value );
    }
  };

  //! \brief Do error checking on the selected initialization policy
  //! \author J. Bakosi
  template< class eq >
  struct check_init : pegtl::action_base< check_init< eq > > {
    static void apply( const std::string& value, Stack& stack ) {
      const auto& init = stack.get< tag::param, eq, tag::initpolicy >();
      // Error checks for joint delta initpolicy
      if (init.size() == neq.get< eq >() &&
<<<<<<< HEAD
          init.back() == ctr::InitPolicyType::DELTA) {
        // Make sure there was a delta...end block with at least a single
=======
          init.back() == tk::ctr::InitPolicyType::JOINTDELTA) {
        // Make sure there was an icdelta...end block with at least a single
>>>>>>> 49b42ea5
        // spike...end block
        const auto& spike = stack.template get< tag::param, eq, tag::spike >();
        if (!spike.empty() && spike.back().empty())
          tk::grm::Message< Stack, tk::grm::ERROR, tk::grm::MsgKey::NODELTA >
                          ( stack, value );
      }
      // Error checks for joint beta initpolicy
      if (init.size() == neq.get< eq >() &&
          init.back() == tk::ctr::InitPolicyType::JOINTBETA) {
        // Make sure there was an icbeta...end block with at least a single
        // betapdf...end block
        const auto& betapdf =
          stack.template get< tag::param, eq, tag::betapdf >();
        if (!betapdf.empty() && betapdf.back().empty())
          tk::grm::Message< Stack, tk::grm::ERROR, tk::grm::MsgKey::NOBETA >
                          ( stack, value );
      }

    }
  };


  // Walker's InputDeck grammar

  //! scan and store_back sde keyword and option
  template< typename keyword, class eq >
  struct scan_sde :
         tk::grm::scan< Stack,
                        typename keyword::pegtl_string,
                        tk::grm::store_back_option< Stack,
                                                    use,
                                                    ctr::DiffEq,
                                                    tag::selected,
                                                    tag::diffeq >,
                        // start new vector or vectors of spikes for a potential
                        // jointdelta initpolicy
                        tk::grm::start_vector< Stack,
                                               tag::param,
                                               eq,
                                               tag::spike >,
                        // start new vector or vectors of beta parameters for a
                        // potential jointbeta initpolicy
                        tk::grm::start_vector< Stack,
                                               tag::param,
                                               eq,
                                               tag::betapdf > > {};

  //! Discretization parameters
  struct discretization_parameters :
         pegtl::sor< tk::grm::discr< Stack, use< kw::npar >, tag::npar >,
                     tk::grm::discr< Stack, use< kw::nstep >, tag::nstep >,
                     tk::grm::discr< Stack, use< kw::term >, tag::term >,
                     tk::grm::discr< Stack, use< kw::dt >, tag::dt >,
                     tk::grm::interval< Stack, use< kw::ttyi >, tag::tty > > {};

  //! rngs
  struct rngs :
         pegtl::sor<
                     #ifdef HAS_MKL
                     tk::mkl::rngs< Stack, use,
                                    tag::selected, tag::rng,
                                    tag::param, tag::rngmkl >,
                     #endif
                     tk::rngsse::rngs< Stack, use,
                                       tag::selected, tag::rng,
                                       tag::param, tag::rngsse > > {};

  //! scan icdelta ... end block
  template< class eq >
  struct icdelta :
         pegtl::ifmust<
           tk::grm::readkw< Stack, use< kw::icdelta >::pegtl_string >,
           // parse a spike ... end block (there can be multiple)
           tk::grm::block< Stack,
                           use< kw::end >,
                           tk::grm::parameter_vector<
                             Stack,
                             use,
                             use< kw::spike >,
                             tk::grm::Store_back_back_back,
                             tk::grm::start_vector_back,
                             tk::grm::check_spikes,
                             eq,
                             tag::spike > > > {};

<<<<<<< HEAD
  //! Error checks after an equation...end block has been parsed
=======
  //! scan icbeta ... end block
  template< class eq >
  struct icbeta :
         pegtl::ifmust<
           tk::grm::readkw< Stack, use< kw::icbeta >::pegtl_string >,
           // parse a betapdf ... end block (there can be multiple)
           tk::grm::block< Stack,
                           use< kw::end >,
                           tk::grm::parameter_vector<
                             Stack,
                             use,
                             use< kw::betapdf >,
                             tk::grm::Store_back_back_back,
                             tk::grm::start_vector_back,
                             tk::grm::check_betapdfs,
                             eq,
                             tag::betapdf > > > {};

  //! Error checks after a equation..end block has been parsed
>>>>>>> 49b42ea5
  template< class eq >
  struct check_errors :
         pegtl::seq<
           // register differential equation block
           pegtl::apply< register_eq< eq > >,
           // do error checking on this block
           pegtl::apply< check_eq< eq > >,
           // do error checking on the init policy
           pegtl::apply< check_init< eq > > > {};

  //! SDE parameter vector
  template< class keyword, class eq, class param >
  struct sde_parameter_vector :
         tk::grm::parameter_vector< Stack,
                                    use,
                                    use< keyword >,
                                    tk::grm::Store_back_back,
                                    tk::grm::start_vector,
                                    tk::grm::check_vector,
                                    eq,
                                    param > {};

  //! Diagonal Ornstein-Uhlenbeck SDE
  struct diag_ou :
         pegtl::ifmust<
           scan_sde< use< kw::diag_ou >, tag::diagou >,
           tk::grm::block< Stack,
                           use< kw::end >,
                           tk::grm::depvar< Stack,
                                            use,
                                            tag::diagou,
                                            tag::depvar >,
                           tk::grm::component< Stack,
                                               use< kw::ncomp >,
                                               tag::diagou >,
                           tk::grm::rng< Stack,
                                         use,
                                         use< kw::rng >,
                                         tk::ctr::RNG,
                                         tag::diagou,
                                         tag::rng >,
                           tk::grm::policy< Stack,
                                            use,
                                            use< kw::init >,
                                            ctr::InitPolicy,
                                            tag::diagou,
                                            tag::initpolicy >,
                           tk::grm::policy< Stack,
                                            use,
                                            use< kw::coeff >,
                                            ctr::CoeffPolicy,
                                            tag::diagou,
                                            tag::coeffpolicy >,
                           icdelta< tag::diagou >,
                           icbeta< tag::diagou >,
                           sde_parameter_vector< kw::sde_sigmasq,
                                                 tag::diagou,
                                                 tag::sigmasq >,
                           sde_parameter_vector< kw::sde_theta,
                                                 tag::diagou,
                                                 tag::theta >,
                           sde_parameter_vector< kw::sde_mu,
                                                 tag::diagou,
                                                 tag::mu > >,
           check_errors< tag::diagou > > {};

  //! Ornstein-Uhlenbeck SDE
  struct ornstein_uhlenbeck :
         pegtl::ifmust<
           scan_sde< use< kw::ornstein_uhlenbeck >, tag::ou >,
           tk::grm::block< Stack,
                           use< kw::end >,
                           tk::grm::depvar< Stack,
                                            use,
                                            tag::ou,
                                            tag::depvar >,
                           tk::grm::component< Stack,
                                               use< kw::ncomp >,
                                               tag::ou >,
                           tk::grm::rng< Stack,
                                         use,
                                         use< kw::rng >,
                                         tk::ctr::RNG,
                                         tag::ou,
                                         tag::rng >,
                           tk::grm::policy< Stack,
                                            use,
                                            use< kw::init >,
                                            ctr::InitPolicy,
                                            tag::ou,
                                            tag::initpolicy >,
                           tk::grm::policy< Stack,
                                            use,
                                            use< kw::coeff >,
                                            ctr::CoeffPolicy,
                                            tag::ou,
                                            tag::coeffpolicy >,
                           icdelta< tag::ou >,
                           icbeta< tag::ou >,
                           sde_parameter_vector< kw::sde_sigmasq,
                                                 tag::ou,
                                                 tag::sigmasq >,
                           sde_parameter_vector< kw::sde_theta,
                                                 tag::ou,
                                                 tag::theta >,
                           sde_parameter_vector< kw::sde_mu,
                                                 tag::ou,
                                                 tag::mu > >,
           check_errors< tag::ou > > {};

  //! Skew-normal SDE
  struct skewnormal :
         pegtl::ifmust<
           scan_sde< use< kw::skewnormal >, tag::skewnormal >,
           tk::grm::block< Stack,
                           use< kw::end >,
                           tk::grm::depvar< Stack,
                                            use,
                                            tag::skewnormal,
                                            tag::depvar >,
                           tk::grm::component< Stack,
                                               use< kw::ncomp >,
                                               tag::skewnormal >,
                           tk::grm::rng< Stack,
                                         use,
                                         use< kw::rng >,
                                         tk::ctr::RNG,
                                         tag::skewnormal,
                                         tag::rng >,
                           tk::grm::policy< Stack,
                                            use,
                                            use< kw::init >,
                                            ctr::InitPolicy,
                                            tag::skewnormal,
                                            tag::initpolicy >,
                           tk::grm::policy< Stack,
                                            use,
                                            use< kw::coeff >,
                                            ctr::CoeffPolicy,
                                            tag::skewnormal,
                                            tag::coeffpolicy >,
                           icdelta< tag::skewnormal >,
                           icbeta< tag::skewnormal >,
                           sde_parameter_vector< kw::sde_T,
                                                 tag::skewnormal,
                                                 tag::timescale >,
                           sde_parameter_vector< kw::sde_sigmasq,
                                                 tag::skewnormal,
                                                 tag::sigmasq >,
                           sde_parameter_vector< kw::sde_lambda,
                                                 tag::skewnormal,
                                                 tag::lambda > >,
           check_errors< tag::skewnormal > > {};

  //! Beta SDE
  struct beta :
         pegtl::ifmust<
           scan_sde< use< kw::beta >, tag::beta >,
           tk::grm::block< Stack,
                           use< kw::end >,
                           tk::grm::depvar< Stack,
                                            use,
                                            tag::beta,
                                            tag::depvar >,
                           tk::grm::component< Stack,
                                               use< kw::ncomp >,
                                               tag::beta >,
                           tk::grm::rng< Stack,
                                         use,
                                         use< kw::rng >,
                                         tk::ctr::RNG,
                                         tag::beta,
                                         tag::rng >,
                           tk::grm::policy< Stack,
                                            use,
                                            use< kw::init >,
                                            ctr::InitPolicy,
                                            tag::beta,
                                            tag::initpolicy >,
                           tk::grm::policy< Stack,
                                            use,
                                            use< kw::coeff >,
                                            ctr::CoeffPolicy,
                                            tag::beta,
                                            tag::coeffpolicy >,
                           icdelta< tag::beta >,
                           icbeta< tag::beta >,
                           sde_parameter_vector< kw::sde_b,
                                                 tag::beta,
                                                 tag::b >,
                           sde_parameter_vector< kw::sde_S,
                                                 tag::beta,
                                                 tag::S >,
                           sde_parameter_vector< kw::sde_kappa,
                                                 tag::beta,
                                                 tag::kappa > >,
           check_errors< tag::beta > > {};

  //! Number-fraction beta SDE
  struct numfracbeta :
         pegtl::ifmust<
           scan_sde< use< kw::numfracbeta >, tag::numfracbeta >,
           tk::grm::block< Stack,
                           use< kw::end >,
                           tk::grm::depvar< Stack,
                                            use,
                                            tag::numfracbeta,
                                            tag::depvar >,
                           tk::grm::component< Stack,
                                               use< kw::ncomp >,
                                               tag::numfracbeta >,
                           tk::grm::rng< Stack,
                                         use,
                                         use< kw::rng >,
                                         tk::ctr::RNG,
                                         tag::numfracbeta,
                                         tag::rng >,
                           tk::grm::policy< Stack,
                                            use,
                                            use< kw::init >,
                                            ctr::InitPolicy,
                                            tag::numfracbeta,
                                            tag::initpolicy >,
                           tk::grm::policy< Stack,
                                            use,
                                            use< kw::coeff >,
                                            ctr::CoeffPolicy,
                                            tag::numfracbeta,
                                            tag::coeffpolicy >,
                           icdelta< tag::numfracbeta >,
                           icbeta< tag::numfracbeta >,
                           sde_parameter_vector< kw::sde_b,
                                                 tag::numfracbeta,
                                                 tag::b >,
                           sde_parameter_vector< kw::sde_S,
                                                 tag::numfracbeta,
                                                 tag::S >,
                           sde_parameter_vector< kw::sde_kappa,
                                                 tag::numfracbeta,
                                                 tag::kappa >,
                           sde_parameter_vector< kw::sde_rho2,
                                                 tag::numfracbeta,
                                                 tag::rho2 >,
                           sde_parameter_vector< kw::sde_rcomma,
                                                 tag::numfracbeta,
                                                 tag::rcomma > >,
           check_errors< tag::numfracbeta > > {};

  //! Mass-fraction beta SDE
  struct massfracbeta :
         pegtl::ifmust<
           scan_sde< use< kw::massfracbeta >, tag::massfracbeta >,
           tk::grm::block< Stack,
                           use< kw::end >,
                           tk::grm::depvar< Stack,
                                            use,
                                            tag::massfracbeta,
                                            tag::depvar >,
                           tk::grm::component< Stack,
                                               use< kw::ncomp >,
                                               tag::massfracbeta >,
                           tk::grm::rng< Stack,
                                         use,
                                         use< kw::rng >,
                                         tk::ctr::RNG,
                                         tag::massfracbeta,
                                         tag::rng >,
                           tk::grm::policy< Stack,
                                            use,
                                            use< kw::init >,
                                            ctr::InitPolicy,
                                            tag::massfracbeta,
                                            tag::initpolicy >,
                           tk::grm::policy< Stack,
                                            use,
                                            use< kw::coeff >,
                                            ctr::CoeffPolicy,
                                            tag::massfracbeta,
                                            tag::coeffpolicy >,
                           icdelta< tag::massfracbeta >,
                           icbeta< tag::massfracbeta >,
                           sde_parameter_vector< kw::sde_b,
                                                 tag::massfracbeta,
                                                 tag::b >,
                           sde_parameter_vector< kw::sde_S,
                                                 tag::massfracbeta,
                                                 tag::S >,
                           sde_parameter_vector< kw::sde_kappa,
                                                 tag::massfracbeta,
                                                 tag::kappa >,
                           sde_parameter_vector< kw::sde_rho2,
                                                 tag::massfracbeta,
                                                 tag::rho2 >,
                           sde_parameter_vector< kw::sde_r,
                                                 tag::massfracbeta,
                                                 tag::r > >,
           check_errors< tag::massfracbeta > > {};

  //! Mix number-fraction beta SDE
  struct mixnumfracbeta :
         pegtl::ifmust<
           scan_sde< use< kw::mixnumfracbeta >, tag::mixnumfracbeta >,
           tk::grm::block< Stack,
                           use< kw::end >,
                           tk::grm::depvar< Stack,
                                            use,
                                            tag::mixnumfracbeta,
                                            tag::depvar >,
                           tk::grm::component< Stack,
                                               use< kw::ncomp >,
                                               tag::mixnumfracbeta >,
                           tk::grm::rng< Stack,
                                         use,
                                         use< kw::rng >,
                                         tk::ctr::RNG,
                                         tag::mixnumfracbeta,
                                         tag::rng >,
                           tk::grm::policy< Stack,
                                            use,
                                            use< kw::init >,
                                            ctr::InitPolicy,
                                            tag::mixnumfracbeta,
                                            tag::initpolicy >,
                           tk::grm::policy< Stack,
                                            use,
                                            use< kw::coeff >,
                                            ctr::CoeffPolicy,
                                            tag::mixnumfracbeta,
                                            tag::coeffpolicy >,
                           icdelta< tag::mixnumfracbeta >,
                           icbeta< tag::mixnumfracbeta >,
                           sde_parameter_vector< kw::sde_bprime,
                                                 tag::mixnumfracbeta,
                                                 tag::bprime >,
                           sde_parameter_vector< kw::sde_S,
                                                 tag::mixnumfracbeta,
                                                 tag::S >,
                           sde_parameter_vector< kw::sde_kappaprime,
                                                 tag::mixnumfracbeta,
                                                 tag::kappaprime >,
                           sde_parameter_vector< kw::sde_rho2,
                                                 tag::mixnumfracbeta,
                                                 tag::rho2 >,
                           sde_parameter_vector< kw::sde_rcomma,
                                                 tag::mixnumfracbeta,
                                                 tag::rcomma > >,
           check_errors< tag::mixnumfracbeta > > {};

  //! Mix mass-fraction beta SDE
  struct mixmassfracbeta :
         pegtl::ifmust<
           scan_sde< use< kw::mixmassfracbeta >, tag::mixmassfracbeta >,
           tk::grm::block< Stack,
                           use< kw::end >,
                           tk::grm::depvar< Stack,
                                            use,
                                            tag::mixmassfracbeta,
                                            tag::depvar >,
                           tk::grm::component< Stack,
                                               use< kw::ncomp >,
                                               tag::mixmassfracbeta >,
                           tk::grm::rng< Stack,
                                         use,
                                         use< kw::rng >,
                                         tk::ctr::RNG,
                                         tag::mixmassfracbeta,
                                         tag::rng >,
                           tk::grm::policy< Stack,
                                            use,
                                            use< kw::init >,
                                            ctr::InitPolicy,
                                            tag::mixmassfracbeta,
                                            tag::initpolicy >,
                           tk::grm::policy< Stack,
                                            use,
                                            use< kw::coeff >,
                                            ctr::CoeffPolicy,
                                            tag::mixmassfracbeta,
                                            tag::coeffpolicy >,
                           icdelta< tag::mixmassfracbeta >,
                           icbeta< tag::mixmassfracbeta >,
                           sde_parameter_vector< kw::sde_bprime,
                                                 tag::mixmassfracbeta,
                                                 tag::bprime >,
                           sde_parameter_vector< kw::sde_S,
                                                 tag::mixmassfracbeta,
                                                 tag::S >,
                           sde_parameter_vector< kw::sde_kappaprime,
                                                 tag::mixmassfracbeta,
                                                 tag::kappaprime >,
                           sde_parameter_vector< kw::sde_rho2,
                                                 tag::mixmassfracbeta,
                                                 tag::rho2 >,
                           sde_parameter_vector< kw::sde_r,
                                                 tag::mixmassfracbeta,
                                                 tag::r > >,
           check_errors< tag::mixmassfracbeta > > {};

  //! Gamma SDE
  struct gamma :
         pegtl::ifmust<
           scan_sde< use< kw::gamma >, tag::gamma >,
           tk::grm::block< Stack,
                           use< kw::end >,
                           tk::grm::depvar< Stack,
                                            use,
                                            tag::gamma,
                                            tag::depvar >,
                           tk::grm::component< Stack,
                                               use< kw::ncomp >,
                                               tag::gamma >,
                           tk::grm::rng< Stack,
                                         use,
                                         use< kw::rng >,
                                         tk::ctr::RNG,
                                         tag::gamma,
                                         tag::rng >,
                           tk::grm::policy< Stack,
                                            use,
                                            use< kw::init >,
                                            ctr::InitPolicy,
                                            tag::gamma,
                                            tag::initpolicy >,
                           tk::grm::policy< Stack,
                                            use,
                                            use< kw::coeff >,
                                            ctr::CoeffPolicy,
                                            tag::gamma,
                                            tag::coeffpolicy >,
                           icdelta< tag::gamma >,
                           icbeta< tag::gamma >,
                           sde_parameter_vector< kw::sde_b,
                                                 tag::gamma,
                                                 tag::b >,
                           sde_parameter_vector< kw::sde_S,
                                                 tag::gamma,
                                                 tag::S >,
                           sde_parameter_vector< kw::sde_kappa,
                                                 tag::gamma,
                                                 tag::kappa > >,
           check_errors< tag::gamma > > {};

  //! Dirichlet SDE
  struct dirichlet :
         pegtl::ifmust<
           scan_sde< use< kw::dirichlet >, tag::dirichlet >,
           tk::grm::block< Stack,
                           use< kw::end >,
                           tk::grm::depvar< Stack,
                                            use,
                                            tag::dirichlet,
                                            tag::depvar >,
                           tk::grm::component< Stack,
                                               use< kw::ncomp >,
                                               tag::dirichlet >,
                           tk::grm::rng< Stack,
                                         use,
                                         use< kw::rng >,
                                         tk::ctr::RNG,
                                         tag::dirichlet,
                                         tag::rng >,
                           tk::grm::policy< Stack,
                                            use,
                                            use< kw::init >,
                                            ctr::InitPolicy,
                                            tag::dirichlet,
                                            tag::initpolicy >,
                           tk::grm::policy< Stack,
                                            use,
                                            use< kw::coeff >,
                                            ctr::CoeffPolicy,
                                            tag::dirichlet,
                                            tag::coeffpolicy >,
                           icdelta< tag::dirichlet >,
                           icbeta< tag::dirichlet >,
                           sde_parameter_vector< kw::sde_b,
                                                 tag::dirichlet,
                                                 tag::b >,
                           sde_parameter_vector< kw::sde_S,
                                                 tag::dirichlet,
                                                 tag::S >,
                           sde_parameter_vector< kw::sde_kappa,
                                                 tag::dirichlet,
                                                 tag::kappa > >,
           check_errors< tag::dirichlet > > {};

  //! Generalized Dirichlet SDE
  struct gendir :
         pegtl::ifmust<
           scan_sde< use< kw::gendir >, tag::gendir >,
           tk::grm::block< Stack,
                           use< kw::end >,
                           tk::grm::depvar< Stack,
                                            use,
                                            tag::gendir,
                                            tag::depvar >,
                           tk::grm::component< Stack,
                                               use< kw::ncomp >,
                                               tag::gendir >,
                           tk::grm::rng< Stack,
                                         use,
                                         use< kw::rng >,
                                         tk::ctr::RNG,
                                         tag::gendir,
                                         tag::rng >,
                           tk::grm::policy< Stack,
                                            use,
                                            use< kw::init >,
                                            ctr::InitPolicy,
                                            tag::gendir,
                                            tag::initpolicy >,
                           tk::grm::policy< Stack,
                                            use,
                                            use< kw::coeff >,
                                            ctr::CoeffPolicy,
                                            tag::gendir,
                                            tag::coeffpolicy >,
                           icdelta< tag::gendir >,
                           icbeta< tag::gendir >,
                           sde_parameter_vector< kw::sde_b,
                                                 tag::gendir,
                                                 tag::b >,
                           sde_parameter_vector< kw::sde_S,
                                                 tag::gendir,
                                                 tag::S >,
                           sde_parameter_vector< kw::sde_kappa,
                                                 tag::gendir,
                                                 tag::kappa >,
                           sde_parameter_vector< kw::sde_c,
                                                 tag::gendir,
                                                 tag::c > >,
           check_errors< tag::gendir > > {};

  //! Wright-Fisher SDE
  struct wright_fisher :
         pegtl::ifmust<
           scan_sde< use< kw::wrightfisher >, tag::wrightfisher >,
           tk::grm::block< Stack,
                           use< kw::end >,
                           tk::grm::depvar< Stack,
                                            use,
                                            tag::wrightfisher,
                                            tag::depvar >,
                           tk::grm::component< Stack,
                                               use< kw::ncomp >,
                                               tag::wrightfisher >,
                           tk::grm::rng< Stack,
                                         use,
                                         use< kw::rng >,
                                         tk::ctr::RNG,
                                         tag::wrightfisher,
                                         tag::rng >,
                           tk::grm::policy< Stack,
                                            use,
                                            use< kw::init >,
                                            ctr::InitPolicy,
                                            tag::wrightfisher,
                                            tag::initpolicy >,
                           tk::grm::policy< Stack,
                                            use,
                                            use< kw::coeff >,
                                            ctr::CoeffPolicy,
                                            tag::wrightfisher,
                                            tag::coeffpolicy >,
                           icdelta< tag::wrightfisher >,
                           icbeta< tag::wrightfisher >,
                           sde_parameter_vector< kw::sde_omega,
                                                 tag::wrightfisher,
                                                 tag::omega > >,
           check_errors< tag::wrightfisher > > {};

  //! stochastic differential equations
  struct sde :
         pegtl::sor< dirichlet,
                     gendir,
                     wright_fisher,
                     ornstein_uhlenbeck,
                     diag_ou,
                     skewnormal,
                     gamma,
                     beta,
                     numfracbeta,
                     massfracbeta,
                     mixnumfracbeta,
                     mixmassfracbeta > {};

  //! 'walker' block
  struct walker :
         pegtl::ifmust<
           tk::grm::readkw< Stack, use< kw::walker >::pegtl_string >,
           pegtl::sor< tk::grm::block< Stack,
                         use< kw::end >,
                         discretization_parameters,
                         sde,
                         tk::grm::rngblock< Stack, use, rngs >,
                         tk::grm::statistics< Stack, use, store_option >,
                         tk::grm::pdfs< Stack, use, store_option > >,
                       pegtl::apply<
                          tk::grm::error< Stack,
                                          tk::grm::MsgKey::UNFINISHED > > > > {};

  //! main keywords
  struct keywords :
         pegtl::sor< tk::grm::title< Stack, use >, walker > {};

  //! entry point: parse keywords and ignores until eof
  struct read_file :
         tk::grm::read_file< Stack, keywords, tk::grm::ignore< Stack > > {};

} // deck::
} // walker::

#endif // WalkerInputDeckGrammar_h<|MERGE_RESOLUTION|>--- conflicted
+++ resolved
@@ -2,11 +2,7 @@
 /*!
   \file      src/Control/Walker/InputDeck/Grammar.h
   \author    J. Bakosi
-<<<<<<< HEAD
-  \date      Thu 30 Apr 2015 09:47:01 AM MDT
-=======
-  \date      Thu 30 Apr 2015 01:11:09 PM MDT
->>>>>>> 49b42ea5
+  \date      Thu 30 Apr 2015 04:10:15 PM MDT
   \copyright 2012-2015, Jozsef Bakosi.
   \brief     Walker's input deck grammar definition
   \details   Walker's input deck grammar definition. We use the [Parsing
@@ -152,13 +148,8 @@
       const auto& init = stack.get< tag::param, eq, tag::initpolicy >();
       // Error checks for joint delta initpolicy
       if (init.size() == neq.get< eq >() &&
-<<<<<<< HEAD
-          init.back() == ctr::InitPolicyType::DELTA) {
-        // Make sure there was a delta...end block with at least a single
-=======
-          init.back() == tk::ctr::InitPolicyType::JOINTDELTA) {
+          init.back() == ctr::InitPolicyType::JOINTDELTA) {
         // Make sure there was an icdelta...end block with at least a single
->>>>>>> 49b42ea5
         // spike...end block
         const auto& spike = stack.template get< tag::param, eq, tag::spike >();
         if (!spike.empty() && spike.back().empty())
@@ -167,7 +158,7 @@
       }
       // Error checks for joint beta initpolicy
       if (init.size() == neq.get< eq >() &&
-          init.back() == tk::ctr::InitPolicyType::JOINTBETA) {
+          init.back() == ctr::InitPolicyType::JOINTBETA) {
         // Make sure there was an icbeta...end block with at least a single
         // betapdf...end block
         const auto& betapdf =
@@ -244,9 +235,6 @@
                              eq,
                              tag::spike > > > {};
 
-<<<<<<< HEAD
-  //! Error checks after an equation...end block has been parsed
-=======
   //! scan icbeta ... end block
   template< class eq >
   struct icbeta :
@@ -266,7 +254,6 @@
                              tag::betapdf > > > {};
 
   //! Error checks after a equation..end block has been parsed
->>>>>>> 49b42ea5
   template< class eq >
   struct check_errors :
          pegtl::seq<
