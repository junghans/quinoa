// *****************************************************************************
/*!
  \file      src/Control/Inciter/Types.h
  \author    J. Bakosi
<<<<<<< HEAD
  \date      Tue Jul 19 23:03:18 2016
=======
  \date      Mon 25 Jul 2016 08:05:41 AM MDT
>>>>>>> 332bcd6d
  \copyright 2012-2015, Jozsef Bakosi, 2016, Los Alamos National Security, LLC.
  \brief     Types for Incitier's parsers
  \details   Types for Incitier's parsers. This file defines the components of
    the agged tuple that stores heteroegeneous objects in a hierarchical way.
    These components are therefore part of the grammar stack that is filled
    during parsing (both command-line argument parsing and control file
    parsing).
*/
// *****************************************************************************
#ifndef IncitierTypes_h
#define IncitierTypes_h

#include "Tags.h"
#include "Types.h"
#include "Inciter/Options/PDE.h"
#include "Inciter/Options/Problem.h"
#include "Options/PartitioningAlgorithm.h"
#include "Options/TxtFloatFormat.h"
#include "PUPUtil.h"

namespace inciter {
namespace ctr {

//! Storage of selected options
using selects = tk::tuple::tagged_tuple<
  tag::pde,          std::vector< ctr::PDEType >,       //!< Partial diff eqs
  tag::partitioner,  tk::ctr::PartitioningAlgorithmType //!< Mesh partitioner
>;

//! Discretization parameters storage
using discretization = tk::tuple::tagged_tuple<
  tag::nstep,     kw::nstep::info::expect::type, //!< Number of time steps
  tag::term,      kw::term::info::expect::type,  //!< Time to terminate
  tag::t0,        kw::t0::info::expect::type,    //!< Starting time
  tag::dt,        kw::dt::info::expect::type     //!< Size of time step
>;

//! ASCII output floating-point precision in digits
using precision = tk::tuple::tagged_tuple<
  tag::diag, kw::precision::info::expect::type //!< Diagnostics output precision
>;

//! ASCII output floating-point format
using floatformat = tk::tuple::tagged_tuple<
  tag::diag, tk::ctr::TxtFloatFormatType  //!< Diagnostics output format
>;

//! Output intervals storage
using intervals = tk::tuple::tagged_tuple<
  tag::tty,   kw::ttyi::info::expect::type,       //!< TTY output interval
  tag::field, kw::interval::info::expect::type,   //!< Field output interval
  tag::diag,  kw::interval::info::expect::type    //!< Diags output interval
>;

//! IO parameters storage
using ios = tk::tuple::tagged_tuple<
  tag::control,     kw::control::info::expect::type,  //!< Control filename
  tag::input,       std::string,                      //!< Input filename
  tag::output,      std::string,                      //!< Output filename
  tag::diag,        std::string                       //!< Diagnostics filename
>;

//! Advection-diffusion transport equation parameters storage
using AdvDiffPDEParameters = tk::tuple::tagged_tuple<
  tag::depvar,      std::vector< char >,
  tag::problem,     std::vector< ProblemType >,
  tag::diffusivity, std::vector< std::vector<
                      kw::pde_diffusivity::info::expect::type > >,
  tag::lambda,      std::vector< std::vector<
                      kw::pde_lambda::info::expect::type > >,
  tag::u0,          std::vector< std::vector<
                      kw::pde_u0::info::expect::type > >,
  tag::bc_dirichlet, std::vector< std::vector<
                       kw::sideset::info::expect::type > >
>;

//! Poisson equation parameters storage
using PoissonPDEParameters = tk::tuple::tagged_tuple<
  tag::depvar,       std::vector< char >,
  tag::problem,      std::vector< ProblemType >,
  tag::bc_dirichlet, std::vector< std::vector<
                       kw::sideset::info::expect::type > >
>;

//! Euler equation parameters storage
using EulerPDEParameters = tk::tuple::tagged_tuple<
<<<<<<< HEAD
  tag::problem,     std::vector< ProblemType >,
=======
  tag::problem,      std::vector< ProblemType >,
>>>>>>> 332bcd6d
  tag::bc_dirichlet, std::vector< std::vector<
                       kw::sideset::info::expect::type > >
>;

//! Compressible Navier-Stokes equation parameters storage
using CompNSPDEParameters = tk::tuple::tagged_tuple<
<<<<<<< HEAD
  tag::problem,     std::vector< ProblemType >,
  tag::bc_dirichlet, std::vector< std::vector<
                       kw::sideset::info::expect::type > >
=======
  tag::problem,      std::vector< ProblemType >,
  tag::bc_dirichlet, std::vector< std::vector<
                       kw::sideset::info::expect::type > >,
  //! Material ID
  tag::id,    std::vector< kw::id::info::expect::type >,
  //! Ratio of spec heats
  tag::gamma, std::vector< kw::mat_gamma::info::expect::type >,
  //! Dynamic viscosity
  tag::mu,    std::vector< kw::mat_mu::info::expect::type >,
  //! Spec. heat at const vol.
  tag::cv,    std::vector< kw::mat_cv::info::expect::type >,
   //! Heat conductivity
  tag::k,     std::vector< kw::mat_k::info::expect::type >
>>>>>>> 332bcd6d
>;

//! Parameters storage
using parameters = tk::tuple::tagged_tuple<
  tag::advdiff,     AdvDiffPDEParameters,
  tag::poisson,     PoissonPDEParameters,
  tag::euler,       EulerPDEParameters,
  tag::compns,      CompNSPDEParameters
>;

//! PEGTL location type to use throughout Incitier's parsers
using Location = pegtl::ascii_location;

} // ctr::
} // inciter::

#endif // IncitierTypes_h<|MERGE_RESOLUTION|>--- conflicted
+++ resolved
@@ -2,11 +2,7 @@
 /*!
   \file      src/Control/Inciter/Types.h
   \author    J. Bakosi
-<<<<<<< HEAD
-  \date      Tue Jul 19 23:03:18 2016
-=======
-  \date      Mon 25 Jul 2016 08:05:41 AM MDT
->>>>>>> 332bcd6d
+  \date      Tue 26 Jul 2016 06:59:17 AM MDT
   \copyright 2012-2015, Jozsef Bakosi, 2016, Los Alamos National Security, LLC.
   \brief     Types for Incitier's parsers
   \details   Types for Incitier's parsers. This file defines the components of
@@ -93,22 +89,13 @@
 
 //! Euler equation parameters storage
 using EulerPDEParameters = tk::tuple::tagged_tuple<
-<<<<<<< HEAD
-  tag::problem,     std::vector< ProblemType >,
-=======
   tag::problem,      std::vector< ProblemType >,
->>>>>>> 332bcd6d
   tag::bc_dirichlet, std::vector< std::vector<
                        kw::sideset::info::expect::type > >
 >;
 
 //! Compressible Navier-Stokes equation parameters storage
 using CompNSPDEParameters = tk::tuple::tagged_tuple<
-<<<<<<< HEAD
-  tag::problem,     std::vector< ProblemType >,
-  tag::bc_dirichlet, std::vector< std::vector<
-                       kw::sideset::info::expect::type > >
-=======
   tag::problem,      std::vector< ProblemType >,
   tag::bc_dirichlet, std::vector< std::vector<
                        kw::sideset::info::expect::type > >,
@@ -122,7 +109,6 @@
   tag::cv,    std::vector< kw::mat_cv::info::expect::type >,
    //! Heat conductivity
   tag::k,     std::vector< kw::mat_k::info::expect::type >
->>>>>>> 332bcd6d
 >;
 
 //! Parameters storage
