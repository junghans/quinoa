--- conflicted
+++ resolved
@@ -2,11 +2,7 @@
 /*!
   \file      src/Control/Inciter/Options/PDE.h
   \author    J. Bakosi
-<<<<<<< HEAD
-  \date      Sat 16 Jul 2016 10:02:47 PM MDT
-=======
-  \date      Tue Jul 19 22:22:55 2016
->>>>>>> 55133cd9
+  \date      Wed 20 Jul 2016 07:39:36 AM MDT
   \copyright 2012-2015, Jozsef Bakosi, 2016, Los Alamos National Security, LLC.
   \brief     Partial differential equation options and associations for inciter
   \details   Partial differential equation options and associations for inciter
